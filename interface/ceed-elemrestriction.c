--- conflicted
+++ resolved
@@ -521,11 +521,6 @@
   CeedCheck(blk_size > 0, ceed, CEED_ERROR_DIMENSION, "Block size must be at least 1");
   CeedCheck(num_comp > 0, ceed, CEED_ERROR_DIMENSION, "ElemRestriction must have at least 1 component");
   CeedCheck(num_comp == 1 || comp_stride > 0, ceed, CEED_ERROR_DIMENSION, "ElemRestriction component stride must be at least 1");
-<<<<<<< HEAD
-
-  CeedCall(CeedCalloc(1, rstr));
-=======
->>>>>>> 5088944b
 
   CeedCall(CeedCalloc(num_blk * blk_size * elem_size, &blk_offsets));
   CeedCall(CeedPermutePadOffsets(offsets, blk_offsets, num_blk, num_elem, blk_size, elem_size));
