--- conflicted
+++ resolved
@@ -535,10 +535,7 @@
   }
 
   CeedCheck(qf && qf != CEED_QFUNCTION_NONE, ceed, CEED_ERROR_MINOR, "Operator must have a valid QFunction.");
-<<<<<<< HEAD
-=======
-
->>>>>>> 5088944b
+
   CeedCall(CeedCalloc(1, op));
   CeedCall(CeedReferenceCopy(ceed, &(*op)->ceed));
   (*op)->ref_count   = 1;
