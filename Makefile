--- conflicted
+++ resolved
@@ -17,11 +17,7 @@
 CC ?= gcc
 FC ?= gfortran
 
-<<<<<<< HEAD
 ASAN ?= 0
-=======
-ASAN ?= #1
->>>>>>> 4d13f088
 NDEBUG ?= #1
 CDEBUG ?= #1
 
