--- conflicted
+++ resolved
@@ -119,7 +119,6 @@
 $(OBJDIR)/% : tests/%.c | $$(@D)/.DIR
 	$(call quiet,CC) $(CPPFLAGS) $(CFLAGS) $(LDFLAGS) -o $@ $(abspath $<) -lceed $(LDLIBS)
 
-<<<<<<< HEAD
 $(OBJDIR)/% : tests/%.f | $$(@D)/.DIR
 	$(call quiet,FC) $(CPPFLAGS) $(FFLAGS) $(LDFLAGS) -o $@ $(abspath $<) -lceed $(LDLIBS)
 
@@ -128,10 +127,6 @@
 
 $(OBJDIR)/% : examples/%.f | $$(@D)/.DIR
 	$(call quiet,FC) $(CPPFLAGS) $(FFLAGS) $(LDFLAGS) -o $@ $(abspath $<) -lceed $(LDLIBS)
-=======
-$(OBJDIR)/% : examples/%.c | $$(@D)/.DIR
-	$(call quiet,CC) $(CPPFLAGS) $(CFLAGS) $(LDFLAGS) -o $@ $(abspath $<) -lceed $(LDLIBS)
->>>>>>> 2f0d0362
 
 $(tests) $(examples) : $(libceed)
 $(tests) $(examples) : LDFLAGS += -Wl,-rpath,$(abspath $(LIBDIR)) -L$(LIBDIR)
