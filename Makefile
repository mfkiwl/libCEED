# Copyright (c) 2017-2022, Lawrence Livermore National Security, LLC and other CEED contributors.
# All Rights Reserved. See the top-level LICENSE and NOTICE files for details.
#
# SPDX-License-Identifier: BSD-2-Clause
#
# This file is part of CEED:  http://github.com/ceed

CONFIG ?= config.mk
-include $(CONFIG)
COMMON ?= common.mk
-include $(COMMON)

ifeq (,$(filter-out undefined default,$(origin CC)))
  CC = gcc
endif
ifeq (,$(filter-out undefined default,$(origin CXX)))
  CXX = g++
endif
ifeq (,$(filter-out undefined default,$(origin FC)))
  FC = gfortran
endif
ifeq (,$(filter-out undefined default,$(origin LINK)))
  LINK = $(CC)
endif
ifeq (,$(filter-out undefined default,$(origin AR)))
  AR = ar
endif
ifeq (,$(filter-out undefined default,$(origin ARFLAGS)))
  ARFLAGS = crD
endif
NVCC ?= $(CUDA_DIR)/bin/nvcc
NVCC_CXX ?= $(CXX)
HIP_DIR ?= $(ROCM_DIR)
HIPCC ?= $(HIP_DIR)/bin/hipcc
SED ?= sed
ifneq ($(EMSCRIPTEN),)
  STATIC = 1
  EXE_SUFFIX = .wasm
  EM_LDFLAGS = -s TOTAL_MEMORY=256MB
endif

# ASAN must be left empty if you don't want to use it
ASAN ?=

# These are the values automatically detected here in the makefile. They are
# augmented with LDFLAGS and LDLIBS from the environment/passed by command line,
# if any. If the user sets CEED_LDFLAGS or CEED_LDLIBS, they are used *instead
# of* what we populate here (thus that's advanced usage and not recommended).
CEED_LDFLAGS ?=
CEED_LDLIBS ?=

UNDERSCORE ?= 1

# Verbose mode, V or VERBOSE
V ?= $(VERBOSE)

# MFEM_DIR env variable should point to sibling directory
ifneq ($(wildcard ../mfem/libmfem.*),)
  MFEM_DIR ?= ../mfem
endif

# NEK5K_DIR env variable should point to sibling directory
ifneq ($(wildcard ../Nek5000/*),)
  NEK5K_DIR ?= $(abspath ../Nek5000)
endif
export NEK5K_DIR
MPI ?= 1

# CEED_DIR env for NEK5K testing
export CEED_DIR = $(abspath .)

# XSMM_DIR env variable should point to XSMM main (github.com/hfp/libxsmm)
XSMM_DIR ?= ../libxsmm

# OCCA_DIR env variable should point to OCCA main (github.com/libocca/occa)
OCCA_DIR ?= ../occa/install

# env variable MAGMA_DIR can be used too
MAGMA_DIR ?= ../magma

# Often /opt/cuda or /usr/local/cuda, but sometimes present on machines that don't support CUDA
CUDA_DIR  ?=
CUDA_ARCH ?=

# Often /opt/rocm, but sometimes present on machines that don't support HIP
ROCM_DIR ?=
HIP_ARCH ?=

# Check for PETSc in ../petsc
ifneq ($(wildcard ../petsc/lib/libpetsc.*),)
  PETSC_DIR ?= ../petsc
endif

# Warning: SANTIZ options still don't run with /gpu/occa
# export LSAN_OPTIONS=suppressions=.asanignore
AFLAGS = -fsanitize=address #-fsanitize=undefined -fno-omit-frame-pointer

# Note: Intel oneAPI C/C++ compiler is now icx/icpx
CC_VENDOR := $(subst icc_orig,icc,$(subst oneAPI,icc,$(firstword $(filter gcc clang icc icc_orig oneAPI XL emcc,$(subst -, ,$(shell $(CC) --version))))))
FC_VENDOR := $(if $(FC),$(firstword $(filter GNU ifort ifx XL,$(shell $(FC) --version 2>&1 || $(FC) -qversion))))

# Default extra flags by vendor
MARCHFLAG.gcc           := -march=native
MARCHFLAG.clang         := $(MARCHFLAG.gcc)
MARCHFLAG.icc           :=
MARCHFLAG.oneAPI        := $(MARCHFLAG.clang)
OMP_SIMD_FLAG.gcc       := -fopenmp-simd
OMP_SIMD_FLAG.clang     := $(OMP_SIMD_FLAG.gcc)
OMP_SIMD_FLAG.icc       := -qopenmp-simd
OMP_SIMD_FLAG.oneAPI    := $(OMP_SIMD_FLAG.clang)
OPT.gcc                 := -g -ffp-contract=fast
OPT.clang               := $(OPT.gcc)
OPT.oneAPI              := $(OPT.clang)
OPT.emcc                :=
CFLAGS.gcc              := $(if $(STATIC),,-fPIC) -std=c99 -Wall -Wextra -Wno-unused-parameter -MMD -MP
CFLAGS.clang            := $(CFLAGS.gcc)
CFLAGS.icc              := $(CFLAGS.gcc)
CFLAGS.oneAPI           := $(CFLAGS.clang)
CFLAGS.XL               := $(if $(STATIC),,-qpic) -MMD
CFLAGS.emcc             := $(CFLAGS.clang)
CXXFLAGS.gcc            := $(if $(STATIC),,-fPIC) -std=c++11 -Wall -Wextra -Wno-unused-parameter -MMD -MP
CXXFLAGS.clang          := $(CXXFLAGS.gcc)
CXXFLAGS.icc            := $(CXXFLAGS.gcc)
CXXFLAGS.oneAPI         := $(CXXFLAGS.clang)
CXXFLAGS.XL             := $(if $(STATIC),,-qpic) -std=c++11 -MMD
CXXFLAGS.emcc           := $(CXXFLAGS.clang)
FFLAGS.GNU              := $(if $(STATIC),,-fPIC) -cpp -Wall -Wextra -Wno-unused-parameter -Wno-unused-dummy-argument -MMD -MP
FFLAGS.ifort            := $(if $(STATIC),,-fPIC) -cpp
FFLAGS.ifx              := $(FFLAGS.ifort)
FFLAGS.XL               := $(if $(STATIC),,-qpic) -ffree-form -qpreprocess -qextname -MMD

# This check works with compilers that use gcc and clang.  It fails with some
# compilers; e.g., xlc apparently ignores all options when -E is passed, thus
# succeeds with any flags.  Users can pass MARCHFLAG=... if desired.
cc_check_flag = $(shell $(CC) -E -Werror $(1) -x c /dev/null > /dev/null 2>&1 && echo 1)
MARCHFLAG := $(MARCHFLAG.$(CC_VENDOR))
MARCHFLAG := $(if $(call cc_check_flag,$(MARCHFLAG)),$(MARCHFLAG),-mcpu=native)
MARCHFLAG := $(if $(call cc_check_flag,$(MARCHFLAG)),$(MARCHFLAG))

OMP_SIMD_FLAG := $(OMP_SIMD_FLAG.$(CC_VENDOR))
OMP_SIMD_FLAG := $(if $(call cc_check_flag,$(OMP_SIMD_FLAG)),$(OMP_SIMD_FLAG))

<<<<<<< HEAD
OPT    ?= -O0 $(MARCHFLAG) $(OPT.$(CC_VENDOR)) $(OMP_SIMD_FLAG)
CFLAGS ?= $(OPT) $(CFLAGS.$(CC_VENDOR))
CXXFLAGS ?= $(OPT) $(CXXFLAGS.$(CC_VENDOR))
=======
# Error checking flags
PEDANTIC      ?=
PEDANTICFLAGS ?= -Werror -pedantic

OPT    ?= -O $(MARCHFLAG) $(OPT.$(CC_VENDOR)) $(OMP_SIMD_FLAG)
CFLAGS ?= $(OPT) $(CFLAGS.$(CC_VENDOR)) $(if $(PEDANTIC),$(PEDANTICFLAGS))
CXXFLAGS ?= $(OPT) $(CXXFLAGS.$(CC_VENDOR)) $(if $(PEDANTIC),$(PEDANTICFLAGS))
>>>>>>> b1e70024
LIBCXX ?= -lstdc++
NVCCFLAGS ?= -ccbin $(CXX) -Xcompiler "$(OPT)" -Xcompiler -fPIC
ifneq ($(CUDA_ARCH),)
  NVCCFLAGS += -arch=$(CUDA_ARCH)
endif
HIPCCFLAGS ?= $(filter-out $(OMP_SIMD_FLAG),$(OPT)) -fPIC -munsafe-fp-atomics
ifneq ($(HIP_ARCH),)
  HIPCCFLAGS += --amdgpu-target=$(HIP_ARCH)
endif
FFLAGS ?= $(OPT) $(FFLAGS.$(FC_VENDOR))

ifeq ($(COVERAGE), 1)
  CFLAGS += --coverage
  CXXFLAGS += --coverage
  CEED_LDFLAGS += --coverage
endif

CFLAGS += $(if $(ASAN),$(AFLAGS))
FFLAGS += $(if $(ASAN),$(AFLAGS))
CEED_LDFLAGS += $(if $(ASAN),$(AFLAGS))
CPPFLAGS += -I./include
CEED_LDLIBS = -lm
OBJDIR := build
for_install := $(filter install,$(MAKECMDGOALS))
LIBDIR := $(if $(for_install),$(OBJDIR),lib)


# Installation variables
prefix ?= /usr/local
bindir = $(prefix)/bin
libdir = $(prefix)/lib
includedir = $(prefix)/include
pkgconfigdir = $(libdir)/pkgconfig
INSTALL = install
INSTALL_PROGRAM = $(INSTALL)
INSTALL_DATA = $(INSTALL) -m644

# Get number of processors of the machine
NPROCS := $(shell getconf _NPROCESSORS_ONLN)
# prepare make options to run in parallel
MFLAGS := -j $(NPROCS) --warn-undefined-variables \
                       --no-print-directory --no-keep-going

PYTHON ?= python3
PROVE ?= prove
PROVE_OPTS ?= -j $(NPROCS)
DARWIN := $(filter Darwin,$(shell uname -s))
SO_EXT := $(if $(DARWIN),dylib,so)

ceed.pc := $(LIBDIR)/pkgconfig/ceed.pc
libceed.so := $(LIBDIR)/libceed.$(SO_EXT)
libceed.a := $(LIBDIR)/libceed.a
libceed := $(if $(STATIC),$(libceed.a),$(libceed.so))
CEED_LIBS = -lceed
libceed.c := $(filter-out interface/ceed-cuda.c interface/ceed-hip.c interface/ceed-jit-source-root-$(if $(for_install),default,install).c, $(wildcard interface/ceed*.c backends/*.c gallery/*.c))
gallery.c := $(wildcard gallery/*/ceed*.c)
libceed.c += $(gallery.c)
libceeds = $(libceed)
BACKENDS_BUILTIN := #/cpu/self/ref/serial /cpu/self/ref/blocked /cpu/self/opt/serial /cpu/self/opt/blocked
BACKENDS_MAKE := $(BACKENDS_BUILTIN)
TEST_BACKENDS := /cpu/self/tmpl /cpu/self/tmpl/sub

# Tests
tests.c   := $(sort $(wildcard tests/t[0-9][0-9][0-9]-*.c))
tests.f   := $(if $(FC),$(sort $(wildcard tests/t[0-9][0-9][0-9]-*.f90)))
tests     := $(tests.c:tests/%.c=$(OBJDIR)/%$(EXE_SUFFIX))
ctests    := $(tests)
tests     += $(tests.f:tests/%.f90=$(OBJDIR)/%$(EXE_SUFFIX))
# Examples
examples.c := $(sort $(wildcard examples/ceed/*.c))
examples.f := $(if $(FC),$(sort $(wildcard examples/ceed/*.f)))
examples  := $(examples.c:examples/ceed/%.c=$(OBJDIR)/%$(EXE_SUFFIX))
examples  += $(examples.f:examples/ceed/%.f=$(OBJDIR)/%$(EXE_SUFFIX))
# MFEM Examples
mfemexamples.cpp := $(sort $(wildcard examples/mfem/*.cpp))
mfemexamples  := $(mfemexamples.cpp:examples/mfem/%.cpp=$(OBJDIR)/mfem-%)
# Nek5K Examples
nekexamples  := $(OBJDIR)/nek-bps
# PETSc Examples
petscexamples.c := $(wildcard examples/petsc/*.c)
petscexamples   := $(petscexamples.c:examples/petsc/%.c=$(OBJDIR)/petsc-%)
# Fluid Dynamics Examples
fluidsexamples.c := $(sort $(wildcard examples/fluids/*.c))
fluidsexamples  := $(fluidsexamples.c:examples/fluids/%.c=$(OBJDIR)/fluids-%)
# Solid Mechanics Examples
solidsexamples.c := $(sort $(wildcard examples/solids/*.c))
solidsexamples   := $(solidsexamples.c:examples/solids/%.c=$(OBJDIR)/solids-%)

# Backends/[ref, blocked, memcheck, opt, avx, occa, magma]
ref.c          := $(sort $(wildcard backends/ref/*.c))
blocked.c      := $(sort $(wildcard backends/blocked/*.c))
ceedmemcheck.c := $(sort $(wildcard backends/memcheck/*.c))
opt.c          := $(sort $(wildcard backends/opt/*.c))
avx.c          := $(sort $(wildcard backends/avx/*.c))
xsmm.c         := $(sort $(wildcard backends/xsmm/*.c))
cuda.c         := $(sort $(wildcard backends/cuda/*.c))
cuda.cpp       := $(sort $(wildcard backends/cuda/*.cpp))
cuda-ref.c     := $(sort $(wildcard backends/cuda-ref/*.c))
cuda-ref.cpp   := $(sort $(wildcard backends/cuda-ref/*.cpp))
cuda-ref.cu    := $(sort $(wildcard backends/cuda-ref/kernels/*.cu))
cuda-shared.c  := $(sort $(wildcard backends/cuda-shared/*.c))
cuda-shared.cu := $(sort $(wildcard backends/cuda-shared/kernels/*.cu))
cuda-gen.c     := $(sort $(wildcard backends/cuda-gen/*.c))
cuda-gen.cpp   := $(sort $(wildcard backends/cuda-gen/*.cpp))
cuda-gen.cu    := $(sort $(wildcard backends/cuda-gen/kernels/*.cu))
occa.cpp       := $(sort $(shell find backends/occa -type f -name *.cpp))
magma.c        := $(sort $(wildcard backends/magma/*.c))
magma.cpp      := $(sort $(wildcard backends/magma/*.cpp))
magma.cu       := $(sort $(wildcard backends/magma/kernels/cuda/*.cu))
magma.hip      := $(sort $(wildcard backends/magma/kernels/hip/*.hip.cpp))
hip.c          := $(sort $(wildcard backends/hip/*.c))
hip.cpp        := $(sort $(wildcard backends/hip/*.cpp))
hip-ref.c      := $(sort $(wildcard backends/hip-ref/*.c))
hip-ref.cpp    := $(sort $(wildcard backends/hip-ref/*.cpp))
hip-ref.hip    := $(sort $(wildcard backends/hip-ref/kernels/*.hip.cpp))
hip-shared.c   := $(sort $(wildcard backends/hip-shared/*.c))
hip-gen.c      := $(sort $(wildcard backends/hip-gen/*.c))
hip-gen.cpp    := $(sort $(wildcard backends/hip-gen/*.cpp))

# Quiet, color output
quiet ?= $($(1))

# Cancel built-in and old-fashioned implicit rules which we don't use
.SUFFIXES:

.SECONDEXPANSION: # to expand $$(@D)/.DIR

%/.DIR :
	@mkdir -p $(@D)
	@touch $@

.PRECIOUS: %/.DIR

lib: $(libceed) $(ceed.pc)
# run 'lib' target in parallel
par:;@$(MAKE) $(MFLAGS) V=$(V) lib
backend_status = $(if $(filter $1,$(BACKENDS_MAKE)), [backends: $1], [not found])
info:
	$(info ------------------------------------)
	$(info CC            = $(CC))
	$(info CXX           = $(CXX))
	$(info FC            = $(FC))
	$(info CPPFLAGS      = $(CPPFLAGS))
	$(info CFLAGS        = $(value CFLAGS))
	$(info CXXFLAGS      = $(value CXXFLAGS))
	$(info FFLAGS        = $(value FFLAGS))
	$(info NVCCFLAGS     = $(value NVCCFLAGS))
	$(info HIPCCFLAGS    = $(value HIPCCFLAGS))
	$(info CEED_LDFLAGS  = $(value CEED_LDFLAGS))
	$(info CEED_LDLIBS   = $(value CEED_LDLIBS))
	$(info AR            = $(AR))
	$(info ARFLAGS       = $(ARFLAGS))
	$(info OPT           = $(OPT))
	$(info AFLAGS        = $(AFLAGS))
	$(info ASAN          = $(or $(ASAN),(empty)))
	$(info VERBOSE       = $(or $(V),(empty)) [verbose=$(if $(V),on,off)])
	$(info ------------------------------------)
	$(info MEMCHK_STATUS = $(MEMCHK_STATUS)$(call backend_status,$(MEMCHK_BACKENDS)))
	$(info AVX_STATUS    = $(AVX_STATUS)$(call backend_status,$(AVX_BACKENDS)))
	$(info XSMM_DIR      = $(XSMM_DIR)$(call backend_status,$(XSMM_BACKENDS)))
	$(info OCCA_DIR      = $(OCCA_DIR)$(call backend_status,$(OCCA_BACKENDS)))
	$(info MAGMA_DIR     = $(MAGMA_DIR)$(call backend_status,$(MAGMA_BACKENDS)))
	$(info CUDA_DIR      = $(CUDA_DIR)$(call backend_status,$(CUDA_BACKENDS)))
	$(info HIP_DIR       = $(HIP_DIR)$(call backend_status,$(HIP_BACKENDS)))
	$(info ------------------------------------)
	$(info MFEM_DIR      = $(MFEM_DIR))
	$(info NEK5K_DIR     = $(NEK5K_DIR))
	$(info PETSC_DIR     = $(PETSC_DIR))
	$(info ------------------------------------)
	$(info prefix        = $(prefix))
	$(info includedir    = $(value includedir))
	$(info libdir        = $(value libdir))
	$(info pkgconfigdir  = $(value pkgconfigdir))
	$(info ------------------------------------)
	@true
info-backends:
	$(info make: 'lib' with optional backends: $(filter-out $(BACKENDS_BUILTIN),$(BACKENDS)))
	@true
info-backends-all:
	$(info make: 'lib' with backends: $(filter-out $(TEST_BACKENDS),$(BACKENDS)))
	@true

$(libceed.so) : CEED_LDFLAGS += $(if $(DARWIN), -install_name @rpath/$(notdir $(libceed.so)))

# Standard Backends
libceed.c += $(ref.c)
libceed.c += $(blocked.c)
libceed.c += $(opt.c)

# Memcheck Backend
MEMCHK_STATUS = Disabled
MEMCHK := $(shell echo "$(HASH)include <valgrind/memcheck.h>" | $(CC) $(CPPFLAGS) -E - >/dev/null 2>&1 && echo 1)
MEMCHK_BACKENDS = /cpu/self/memcheck/serial /cpu/self/memcheck/blocked
ifeq ($(MEMCHK),1)
  MEMCHK_STATUS = Enabled
  libceed.c += $(ceedmemcheck.c)
  BACKENDS_MAKE += $(MEMCHK_BACKENDS)
endif

# AVX Backed
AVX_STATUS = Disabled
AVX_FLAG := $(if $(filter clang,$(CC_VENDOR)),+avx,-mavx)
AVX := $(filter $(AVX_FLAG),$(shell $(CC) $(CFLAGS:-M%=) -v -E -x c /dev/null 2>&1))
AVX_BACKENDS = /cpu/self/avx/serial /cpu/self/avx/blocked
ifneq ($(AVX),)
  AVX_STATUS = Enabled
  libceed.c += $(avx.c)
  BACKENDS_MAKE += $(AVX_BACKENDS)
endif

# Collect list of libraries and paths for use in linking and pkg-config
PKG_LIBS =
# Stubs that will not be RPATH'd
PKG_STUBS_LIBS =

# libXSMM Backends
XSMM_BACKENDS = /cpu/self/xsmm/serial /cpu/self/xsmm/blocked
ifneq ($(wildcard $(XSMM_DIR)/lib/libxsmm.*),)
  PKG_LIBS += -L$(abspath $(XSMM_DIR))/lib -lxsmm -ldl
  MKL ?=
  ifeq (,$(MKL)$(MKLROOT))
    BLAS_LIB = -lblas
  else
    ifneq ($(MKLROOT),)
      # Some installs put everything inside an intel64 subdirectory, others not
      MKL_LIBDIR = $(dir $(firstword $(wildcard $(MKLROOT)/lib/intel64/libmkl_sequential.* $(MKLROOT)/lib/libmkl_sequential.*)))
      MKL_LINK = -L$(MKL_LIBDIR)
      PKG_LIB_DIRS += $(MKL_LIBDIR)
    endif
    BLAS_LIB = $(MKL_LINK) -Wl,--push-state,--no-as-needed -lmkl_intel_lp64 -lmkl_sequential -lmkl_core -lpthread -lm -ldl -Wl,--pop-state
  endif
  PKG_LIBS += $(BLAS_LIB)
  libceed.c += $(xsmm.c)
  $(xsmm.c:%.c=$(OBJDIR)/%.o) $(xsmm.c:%=%.tidy) : CPPFLAGS += -I$(XSMM_DIR)/include
  BACKENDS_MAKE += $(XSMM_BACKENDS)
endif

# OCCA Backends
OCCA_BACKENDS = /cpu/self/occa
ifneq ($(wildcard $(OCCA_DIR)/lib/libocca.*),)
  OCCA_MODES := $(shell LD_LIBRARY_PATH=$(OCCA_DIR)/lib $(OCCA_DIR)/bin/occa modes)
  OCCA_BACKENDS += $(if $(filter OpenMP,$(OCCA_MODES)),/cpu/openmp/occa)
  OCCA_BACKENDS += $(if $(filter dpcpp,$(OCCA_MODES)),/gpu/dpcpp/occa)
  OCCA_BACKENDS += $(if $(filter OpenCL,$(OCCA_MODES)),/gpu/opencl/occa)
  OCCA_BACKENDS += $(if $(filter HIP,$(OCCA_MODES)),/gpu/hip/occa)
  OCCA_BACKENDS += $(if $(filter CUDA,$(OCCA_MODES)),/gpu/cuda/occa)

  $(libceeds) : CPPFLAGS += -I$(OCCA_DIR)/include
  PKG_LIBS += -L$(abspath $(OCCA_DIR))/lib -locca
  LIBCEED_CONTAINS_CXX = 1
  libceed.cpp += $(occa.cpp)
  BACKENDS_MAKE += $(OCCA_BACKENDS)
endif

# CUDA Backends
ifneq ($(CUDA_DIR),)
	CUDA_LIB_DIR := $(wildcard $(foreach d,lib lib64 lib/x86_64-linux-gnu,$(CUDA_DIR)/$d/libcudart.${SO_EXT}))
	CUDA_LIB_DIR := $(patsubst %/,%,$(dir $(firstword $(CUDA_LIB_DIR))))
endif
CUDA_LIB_DIR_STUBS := $(CUDA_LIB_DIR)/stubs
CUDA_BACKENDS = /gpu/cuda/ref /gpu/cuda/shared /gpu/cuda/gen
ifneq ($(CUDA_LIB_DIR),)
  $(libceeds) : CPPFLAGS += -I$(CUDA_DIR)/include
  PKG_LIBS += -L$(abspath $(CUDA_LIB_DIR)) -lcudart -lnvrtc -lcuda -lcublas
  PKG_STUBS_LIBS += -L$(CUDA_LIB_DIR_STUBS)
  LIBCEED_CONTAINS_CXX = 1
  libceed.c     += interface/ceed-cuda.c
  libceed.c     += $(cuda.c) $(cuda-ref.c) $(cuda-shared.c) $(cuda-gen.c)
  libceed.cpp   += $(cuda.cpp) $(cuda-ref.cpp) $(cuda-gen.cpp)
  libceed.cu    += $(cuda-ref.cu) $(cuda-shared.cu) $(cuda-gen.cu)
  BACKENDS_MAKE += $(CUDA_BACKENDS)
endif

# HIP Backends
HIP_LIB_PATH := $(firstword $(wildcard $(foreach d,lib lib64,$(HIP_DIR)/$d/libamdhip64.${SO_EXT} $(HIP_DIR)/$d/libCHIP.${SO_EXT})))
HIP_LIB      := $(patsubst lib%.${SO_EXT},%,$(notdir $(HIP_LIB_PATH)))
HIP_LIB_DIR  := $(patsubst %/,%,$(dir $(HIP_LIB_PATH)))
HIP_BACKENDS = /gpu/hip/ref # /gpu/hip/shared /gpu/hip/gen 
ifneq ($(HIP_LIB_DIR),)
  $(libceeds) : HIPCCFLAGS += -I./include
  ifneq ($(CXX), $(HIPCC))
    CPPFLAGS += $(filter-out -x hip --offload=spirv64 -nohipwrapperinc,$(shell $(HIP_DIR)/bin/hipconfig -C))
  endif
  $(libceeds) : CPPFLAGS += -I$(HIP_DIR)/include
  OPENCL_LIB_DIR = /soft/libraries/khronos/loader/master-2022.05.18/lib64
  ZE_LIB_DIR = /soft/restricted/CNDA/emb/intel-gpu-umd/20221031.1-pvc-prq-66/driver/lib64
  HIPBLAS_LIBS = $(if $(filter amdhip64,$(HIP_LIB)),-lhipblas,-L$(HIPBLAS_LIB_DIR) -lhipblas)
  PKG_LIBS += -L$(abspath $(HIP_LIB_DIR)) -l$(HIP_LIB) $(HIPBLAS_LIBS) $(if $(filter CHIP,$(HIP_LIB)),-L$(OPENCL_LIB_DIR) -lOpenCL -L$(ZE_LIB_DIR) -lze_loader)
  # extracted from hipconfig
  # PKG_LIBS += -L/home/pvelesko/space/install/HIP/clang15/chip-spv-testing/lib -lCHIP -L/soft/libraries/khronos/loader/master-2022.05.18/lib64 -lOpenCL -L/soft/restricted/CNDA/emb/intel-gpu-umd/20221031.1-pvc-prq-66/driver/lib64 -lze_loader -Wl,-rpath,/home/pvelesko/space/install/HIP/clang15/chip-spv-testing/lib
  LIBCEED_CONTAINS_CXX = 1
  libceed.c     += interface/ceed-hip.c
  libceed.c     += $(hip.c) $(hip-ref.c) $(hip-shared.c) $(hip-gen.c)
  libceed.cpp   += $(hip.cpp) $(hip-ref.cpp) $(hip-gen.cpp)
  libceed.hip   += $(hip-ref.hip)
  BACKENDS_MAKE += $(HIP_BACKENDS)
endif

# MAGMA Backend
ifneq ($(wildcard $(MAGMA_DIR)/lib/libmagma.*),)
  MAGMA_ARCH=$(shell nm -g $(MAGMA_DIR)/lib/libmagma.* | grep -c "hipblas")
  ifeq ($(MAGMA_ARCH), 0) #CUDA MAGMA
    ifneq ($(CUDA_LIB_DIR),)
      cuda_link = $(if $(STATIC),,-Wl,-rpath,$(CUDA_LIB_DIR)) -L$(CUDA_LIB_DIR) -lcublas -lcusparse -lcudart
      omp_link = -fopenmp
      magma_link_static = -L$(MAGMA_DIR)/lib -lmagma $(cuda_link) $(omp_link)
      magma_link_shared = -L$(MAGMA_DIR)/lib $(if $(STATIC),,-Wl,-rpath,$(abspath $(MAGMA_DIR)/lib)) -lmagma
      magma_link := $(if $(wildcard $(MAGMA_DIR)/lib/libmagma.${SO_EXT}),$(magma_link_shared),$(magma_link_static))
      PKG_LIBS += $(magma_link)
      libceed.c   += $(magma.c)
      libceed.cpp += $(magma.cpp)
      libceed.cu  += $(magma.cu)
      $(magma.c:%.c=$(OBJDIR)/%.o) $(magma.c:%=%.tidy) : CPPFLAGS += -DADD_ -I$(MAGMA_DIR)/include -I$(CUDA_DIR)/include
      $(magma.cpp:%.cpp=$(OBJDIR)/%.o) $(magma.cpp:%=%.tidy) : CPPFLAGS += -DADD_ -I$(MAGMA_DIR)/include -I$(CUDA_DIR)/include
      $(magma.cu:%.cu=$(OBJDIR)/%.o) : CPPFLAGS += --compiler-options=-fPIC -DADD_ -I$(MAGMA_DIR)/include -I$(MAGMA_DIR)/magmablas -I$(CUDA_DIR)/include
      MAGMA_BACKENDS = /gpu/cuda/magma /gpu/cuda/magma/det
    endif
  else  # HIP MAGMA
    ifneq ($(HIP_LIB_DIR),)
      HIP_LIB_DIR_MAGMA=$(ROCM_DIR)/lib
      HIP_INC_DIR_MAGMA=$(ROCM_DIR)/include
      omp_link = -fopenmp
      hip_link = $(if $(STATIC),,-Wl,-rpath,$(HIP_LIB_DIR_MAGMA)) -L$(HIP_LIB_DIR_MAGMA) -lhipblas -lhipsparse -lamdhip64
      magma_link_static = -L$(MAGMA_DIR)/lib -lmagma $(hip_link) $(omp_link)
      magma_link_shared = -L$(MAGMA_DIR)/lib $(hip_link) $(omp_link) $(if $(STATIC),,-Wl,-rpath,$(abspath $(MAGMA_DIR)/lib)) -lmagma
      magma_link := $(if $(wildcard $(MAGMA_DIR)/lib/libmagma.${SO_EXT}),$(magma_link_shared),$(magma_link_static))
      PKG_LIBS += $(magma_link)
      libceed.c   += $(magma.c)
      libceed.cpp += $(magma.cpp)
      libceed.hip += $(magma.hip)
      ifneq ($(CXX), $(HIPCC))
        $(magma.c:%.c=$(OBJDIR)/%.o) $(magma.c:%=%.tidy) : CPPFLAGS += -I$(MAGMA_DIR)/include -I$(HIP_INC_DIR_MAGMA)/include -DCEED_MAGMA_USE_HIP -DADD_
        $(magma.cpp:%.cpp=$(OBJDIR)/%.o) $(magma.cpp:%=%.tidy) : CPPFLAGS += -I$(MAGMA_DIR)/include -I$(HIP_INC_DIR_MAGMA)/include -DCEED_MAGMA_USE_HIP -DADD_
      else
        $(magma.c:%.c=$(OBJDIR)/%.o) $(magma.c:%=%.tidy) : HIPCCFLAGS += -I$(MAGMA_DIR)/include -I$(HIP_INC_DIR_MAGMA)/include -DCEED_MAGMA_USE_HIP -DADD_
        $(magma.cpp:%.cpp=$(OBJDIR)/%.o) $(magma.cpp:%=%.tidy) : HIPCCFLAGS += -I$(MAGMA_DIR)/include -I$(HIP_INC_DIR_MAGMA)/include -DCEED_MAGMA_USE_HIP -DADD_
      endif
      $(magma.hip:%.hip.cpp=$(OBJDIR)/%.o) : HIPCCFLAGS += -I$(MAGMA_DIR)/include -I$(MAGMA_DIR)/magmablas -I$(HIP_INC_DIR_MAGMA)/include -DCEED_MAGMA_USE_HIP -DADD_
      MAGMA_BACKENDS = /gpu/hip/magma /gpu/hip/magma/det
    endif
  endif
  LIBCEED_CONTAINS_CXX = 1
  BACKENDS_MAKE += $(MAGMA_BACKENDS)
endif

BACKENDS ?= $(BACKENDS_MAKE)
export BACKENDS

_pkg_ldflags = $(filter -L%,$(PKG_LIBS))
_pkg_ldlibs = $(filter-out -L%,$(PKG_LIBS))
$(libceeds) : CEED_LDFLAGS += $(_pkg_ldflags) $(if $(STATIC),,$(_pkg_ldflags:-L%=-Wl,-rpath,%)) $(PKG_STUBS_LIBS)
$(libceeds) : CEED_LDLIBS += $(_pkg_ldlibs)
ifeq ($(STATIC),1)
$(examples) $(tests) : CEED_LDFLAGS += $(EM_LDFLAGS) $(_pkg_ldflags) $(if $(STATIC),,$(_pkg_ldflags:-L%=-Wl,-rpath,%)) $(PKG_STUBS_LIBS)
$(examples) $(tests) : CEED_LDLIBS += $(_pkg_ldlibs)
endif

pkgconfig-libs-private = $(PKG_LIBS)
ifeq ($(LIBCEED_CONTAINS_CXX),1)
  $(libceeds) : LINK = $(CXX)
  ifeq ($(STATIC),1)
    $(examples) $(tests) : CEED_LDLIBS += $(LIBCXX)
	  pkgconfig-libs-private += $(LIBCXX)
  endif
endif

# File names *-weak.c contain weak symbol definitions, which must be listed last
# when creating shared or static libraries.
weak_last = $(filter-out %-weak.o,$(1)) $(filter %-weak.o,$(1))

libceed.o = $(libceed.c:%.c=$(OBJDIR)/%.o) $(libceed.cpp:%.cpp=$(OBJDIR)/%.o) $(libceed.cu:%.cu=$(OBJDIR)/%.o) $(libceed.hip:%.hip.cpp=$(OBJDIR)/%.o)
$(filter %fortran.o,$(libceed.o)) : CPPFLAGS += $(if $(filter 1,$(UNDERSCORE)),-DUNDERSCORE)
$(libceed.o): | info-backends
$(libceed.so) : $(call weak_last,$(libceed.o)) | $$(@D)/.DIR
	$(call quiet,LINK) $(LDFLAGS) $(CEED_LDFLAGS) -shared -o $@ $^ $(CEED_LDLIBS) $(LDLIBS)

$(libceed.a) : $(call weak_last,$(libceed.o)) | $$(@D)/.DIR
	$(call quiet,AR) $(ARFLAGS) $@ $^

$(OBJDIR)/%.o : $(CURDIR)/%.c | $$(@D)/.DIR
	$(call quiet,CC) $(CPPFLAGS) $(CFLAGS) -c -o $@ $(abspath $<)

$(OBJDIR)/%.o : $(CURDIR)/%.cpp | $$(@D)/.DIR
	$(call quiet,CXX) $(CPPFLAGS) $(CXXFLAGS) -c -o $@ $(abspath $<)

$(OBJDIR)/%.o : $(CURDIR)/%.cu | $$(@D)/.DIR
	$(call quiet,NVCC) $(filter-out -Wno-unused-function, $(CPPFLAGS)) $(NVCCFLAGS) -c -o $@ $(abspath $<)

$(OBJDIR)/%.o : $(CURDIR)/%.hip.cpp | $$(@D)/.DIR
	$(call quiet,HIPCC) $(HIPCCFLAGS) -c -o $@ $(abspath $<)

$(OBJDIR)/%$(EXE_SUFFIX) : tests/%.c | $$(@D)/.DIR
	$(call quiet,LINK.c) $(CEED_LDFLAGS) -o $@ $(abspath $<) $(CEED_LIBS) $(CEED_LDLIBS) $(LDLIBS)

$(OBJDIR)/%$(EXE_SUFFIX) : tests/%.f90 | $$(@D)/.DIR
	$(call quiet,LINK.F) -DSOURCE_DIR='"$(abspath $(<D))/"' $(CEED_LDFLAGS) -o $@ $(abspath $<) $(CEED_LIBS) $(CEED_LDLIBS) $(LDLIBS)

$(OBJDIR)/%$(EXE_SUFFIX) : examples/ceed/%.c | $$(@D)/.DIR
	$(call quiet,LINK.c) $(CEED_LDFLAGS) -o $@ $(abspath $<) $(CEED_LIBS) $(CEED_LDLIBS) $(LDLIBS)

$(OBJDIR)/%$(EXE_SUFFIX) : examples/ceed/%.f | $$(@D)/.DIR
	$(call quiet,LINK.F) -DSOURCE_DIR='"$(abspath $(<D))/"' $(CEED_LDFLAGS) -o $@ $(abspath $<) $(CEED_LIBS) $(CEED_LDLIBS) $(LDLIBS)

$(OBJDIR)/mfem-% : examples/mfem/%.cpp $(libceed) | $$(@D)/.DIR
	+$(MAKE) -C examples/mfem CEED_DIR=`pwd` \
	  MFEM_DIR="$(abspath $(MFEM_DIR))" CXX=$(CXX) $*
	cp examples/mfem/$* $@

# Note: Multiple Nek files cannot be built in parallel. The '+' here enables
#       this single Nek bps file to be built in parallel with other examples,
#       such as when calling `make prove-all -j2`.
$(OBJDIR)/nek-bps : examples/nek/bps/bps.usr examples/nek/nek-examples.sh $(libceed) | $$(@D)/.DIR
	+$(MAKE) -C examples MPI=$(MPI) CEED_DIR=`pwd` NEK5K_DIR="$(abspath $(NEK5K_DIR))" nek
	mv examples/nek/build/bps $(OBJDIR)/bps
	cp examples/nek/nek-examples.sh $(OBJDIR)/nek-bps

# Several executables have common utilities, but we can't build the utilities
# from separate submake invocations because they'll compete with each
# other/corrupt output. So we put it in this utility library, but we don't want
# to manually list source dependencies up at this level, so we'll just always
# call recursive make to check that this utility is up to date.
examples/petsc/libutils.a.PHONY: $(libceed) $(ceed.pc)
	+$(call quiet,MAKE) -C examples/petsc CEED_DIR=`pwd` AR=$(AR) ARFLAGS=$(ARFLAGS) \
	  PETSC_DIR="$(abspath $(PETSC_DIR))" OPT="$(OPT)" $(basename $(@F))

$(OBJDIR)/petsc-% : examples/petsc/%.c examples/petsc/libutils.a.PHONY $(libceed) $(ceed.pc) | $$(@D)/.DIR
	+$(call quiet,MAKE) -C examples/petsc CEED_DIR=`pwd` \
	  PETSC_DIR="$(abspath $(PETSC_DIR))" OPT="$(OPT)" $*
	cp examples/petsc/$* $@

$(OBJDIR)/fluids-% : examples/fluids/%.c examples/fluids/src/*.c examples/fluids/*.h examples/fluids/problems/*.c examples/fluids/qfunctions/*.h $(libceed) $(ceed.pc) | $$(@D)/.DIR
	+$(call quiet,MAKE) -C examples/fluids CEED_DIR=`pwd` \
	  PETSC_DIR="$(abspath $(PETSC_DIR))" OPT="$(OPT)" $*
	cp examples/fluids/$* $@

$(OBJDIR)/solids-% : examples/solids/%.c examples/solids/%.h \
    examples/solids/problems/*.c examples/solids/src/*.c \
    examples/solids/include/*.h examples/solids/problems/*.h examples/solids/qfunctions/*.h \
    $(libceed) $(ceed.pc) | $$(@D)/.DIR
	+$(call quiet,MAKE) -C examples/solids CEED_DIR=`pwd` \
	  PETSC_DIR="$(abspath $(PETSC_DIR))" OPT="$(OPT)" $*
	cp examples/solids/$* $@

$(examples) : $(libceed)
$(tests) : $(libceed)
$(tests) $(examples) : override LDFLAGS += $(if $(STATIC),,-Wl,-rpath,$(abspath $(LIBDIR))) -L$(LIBDIR)

run-% : $(OBJDIR)/%
	@$(PYTHON) tests/junit.py --mode tap $(<:$(OBJDIR)/%=%)

external_examples := \
	$(if $(MFEM_DIR),$(mfemexamples)) \
	$(if $(PETSC_DIR),$(petscexamples)) \
	$(if $(NEK5K_DIR),$(nekexamples)) \
	$(if $(PETSC_DIR),$(fluidsexamples)) \
	$(if $(PETSC_DIR),$(solidsexamples))

allexamples = $(examples) $(external_examples)

# The test and prove targets can be controlled via pattern searches.  The
# default is to run tests and those examples that have no external dependencies.
# Examples of finer grained control:
#
#   make test search='petsc mfem'      # PETSc and MFEM examples
#   make prove search='t3'             # t3xx series tests
#   make junit search='ex petsc'       # core ex* and PETSc tests
search ?= t ex
realsearch = $(search:%=%%)
matched = $(foreach pattern,$(realsearch),$(filter $(OBJDIR)/$(pattern),$(tests) $(allexamples)))

# Test core libCEED
test : $(matched:$(OBJDIR)/%=run-%)

# Run test target in parallel
tst : ;@$(MAKE) $(MFLAGS) V=$(V) test
# CPU C tests only for backend %
ctc-% : $(ctests);@$(foreach tst,$(ctests),$(tst) /cpu/$*;)

prove : $(matched)
	$(info Testing backends: $(BACKENDS))
	$(PROVE) $(PROVE_OPTS) --exec 'tests/junit.py --mode tap' $(matched:$(OBJDIR)/%=%)
# Run prove target in parallel
prv : ;@$(MAKE) $(MFLAGS) V=$(V) prove

prove-all :
	+$(MAKE) prove realsearch=%

junit-% : $(OBJDIR)/%
	@printf "  %10s %s\n" TEST $(<:$(OBJDIR)/%=%); $(PYTHON) tests/junit.py $(<:$(OBJDIR)/%=%)

junit : $(matched:$(OBJDIR)/%=junit-%)

all: $(alltests)

examples : $(allexamples)
ceedexamples : $(examples)
nekexamples : $(nekexamples)
mfemexamples : $(mfemexamples)
petscexamples : $(petscexamples)

# Benchmarks
allbenchmarks = petsc-bps
bench_targets = $(addprefix bench-,$(allbenchmarks))
.PHONY: $(bench_targets) benchmarks
$(bench_targets): bench-%: $(OBJDIR)/%
	cd benchmarks && ./benchmark.sh --ceed "$(BACKENDS_MAKE)" -r $(*).sh
benchmarks: $(bench_targets)

$(ceed.pc) : pkgconfig-prefix = $(abspath .)
$(OBJDIR)/ceed.pc : pkgconfig-prefix = $(prefix)
.INTERMEDIATE : $(OBJDIR)/ceed.pc
%/ceed.pc : ceed.pc.template | $$(@D)/.DIR
	@$(SED) \
	    -e "s:%prefix%:$(pkgconfig-prefix):" \
	    -e "s:%libs_private%:$(pkgconfig-libs-private):" $< > $@

$(OBJDIR)/interface/ceed-jit-source-root-default.o : CPPFLAGS += -DCEED_JIT_SOURCE_ROOT_DEFAULT="\"$(abspath ./include)/\""
$(OBJDIR)/interface/ceed-jit-source-root-install.o : CPPFLAGS += -DCEED_JIT_SOURCE_ROOT_DEFAULT="\"$(abspath $(includedir))/\""

install : $(libceed) $(OBJDIR)/ceed.pc
	$(INSTALL) -d $(addprefix $(if $(DESTDIR),"$(DESTDIR)"),"$(includedir)"\
	  "$(includedir)/ceed/" "$(includedir)/ceed/jit-source/"\
	  "$(includedir)/ceed/jit-source/cuda/" "$(includedir)/ceed/jit-source/hip/"\
	  "$(includedir)/ceed/jit-source/gallery/" "$(libdir)" "$(pkgconfigdir)")
	$(INSTALL_DATA) include/ceed/ceed.h "$(DESTDIR)$(includedir)/ceed/"
	$(INSTALL_DATA) include/ceed/types.h "$(DESTDIR)$(includedir)/ceed/"
	$(INSTALL_DATA) include/ceed/ceed-f32.h "$(DESTDIR)$(includedir)/ceed/"
	$(INSTALL_DATA) include/ceed/ceed-f64.h "$(DESTDIR)$(includedir)/ceed/"
	$(INSTALL_DATA) include/ceed/fortran.h "$(DESTDIR)$(includedir)/ceed/"
	$(INSTALL_DATA) include/ceed/backend.h "$(DESTDIR)$(includedir)/ceed/"
	$(INSTALL_DATA) include/ceed/cuda.h "$(DESTDIR)$(includedir)/ceed/"
	$(INSTALL_DATA) include/ceed/hip.h "$(DESTDIR)$(includedir)/ceed/"
	$(INSTALL_DATA) include/ceed/hash.h "$(DESTDIR)$(includedir)/ceed/"
	$(INSTALL_DATA) include/ceed/khash.h "$(DESTDIR)$(includedir)/ceed/"
	$(INSTALL_DATA) $(libceed) "$(DESTDIR)$(libdir)/"
	$(INSTALL_DATA) $(OBJDIR)/ceed.pc "$(DESTDIR)$(pkgconfigdir)/"
	$(INSTALL_DATA) include/ceed.h "$(DESTDIR)$(includedir)/"
	$(INSTALL_DATA) include/ceedf.h "$(DESTDIR)$(includedir)/"
	$(INSTALL_DATA) $(wildcard include/ceed/jit-source/cuda/*.h) "$(DESTDIR)$(includedir)/ceed/jit-source/cuda/"
	$(INSTALL_DATA) $(wildcard include/ceed/jit-source/hip/*.h) "$(DESTDIR)$(includedir)/ceed/jit-source/hip/"
	$(INSTALL_DATA) $(wildcard include/ceed/jit-source/gallery/*.h) "$(DESTDIR)$(includedir)/ceed/jit-source/gallery/"

.PHONY : all cln clean doxygen doc format lib install par print test tst prove prv prove-all junit examples tidy iwyu info info-backends info-backends-all

cln clean :
	$(RM) -r $(OBJDIR) $(LIBDIR) dist *egg* .pytest_cache *cffi*
	$(call quiet,MAKE) -C examples clean NEK5K_DIR="$(abspath $(NEK5K_DIR))"
	$(call quiet,MAKE) -C python/tests clean
	$(RM) benchmarks/*output.txt

distclean : clean
	$(RM) -r doc/html doc/sphinx/build $(CONFIG)

# Documentation
DOXYGEN ?= doxygen
doxygen :
	$(DOXYGEN) -q Doxyfile

doc-html doc-latexpdf doc-epub doc-livehtml : doc-% : doxygen
	make -C doc/sphinx $*

doc : doc-html

# Style/Format
CLANG_FORMAT ?= clang-format

FORMAT_OPTS += -style=file -i

format.ch := $(filter-out include/ceedf.h $(wildcard tests/t*-f.h), $(shell git ls-files *.[ch]pp *.[ch]))

format-c  :
	$(CLANG_FORMAT) $(FORMAT_OPTS) $(format.ch)

AUTOPEP8 = autopep8
format-py  : AUTOPEP8_ARGS = --in-place --aggressive
format-py  :
	@$(AUTOPEP8) $(AUTOPEP8_ARGS) $(wildcard *.py python**/*.py python/tests/*.py examples**/*.py doc/sphinx/source**/*.py benchmarks/*.py)

format    : format-c format-py

# Tidy
CLANG_TIDY ?= clang-tidy

%.c.tidy : %.c
<<<<<<< HEAD
	$(CLANG_TIDY) $(TIDY_OPTS) $^ -- $(CPPFLAGS) --std=c99 -I$(CUDA_DIR)/include -I$(HIP_DIR)/include -DCEED_JIT_SOUCE_ROOT_DEFAULT="\"$(abspath ./include)/\""
=======
	$(CLANG_TIDY) $(TIDY_OPTS) $^ -- $(CPPFLAGS) --std=c99 -I$(CUDA_DIR)/include -I$(ROCM_DIR)/include -DCEED_JIT_SOURCE_ROOT_DEFAULT="\"$(abspath ./include)/\""
>>>>>>> b1e70024

%.cpp.tidy : %.cpp
	$(CLANG_TIDY) $(TIDY_OPTS) $^ -- $(CPPFLAGS) --std=c++11 -I$(CUDA_DIR)/include -I$(OCCA_DIR)/include -I$(HIP_DIR)/include

tidy-c   : $(libceed.c:%=%.tidy)
tidy-cpp : $(libceed.cpp:%=%.tidy)

tidy : tidy-c tidy-cpp

# Include-What-You-Use
ifneq ($(wildcard ../iwyu/*),)
  IWYU_DIR ?= ../iwyu
  IWYU_CC  ?= $(IWYU_DIR)/build/bin/include-what-you-use
endif
iwyu :
	 $(MAKE) -B CC=$(IWYU_CC)

print :
	@echo $(VAR)=$($(VAR))

print-% :
	$(info [ variable name]: $*)
	$(info [        origin]: $(origin $*))
	$(info [        flavor]: $(flavor $*))
	$(info [         value]: $(value $*))
	$(info [expanded value]: $($*))
	$(info )
	@true

# "make configure" detects any variables passed on the command line or
# previously set in config.mk, caching them in config.mk as simple
# (:=) variables.  Variables set in config.mk or on the command line
# take precedence over the defaults provided in the file.  Typical
# usage:
#
#   make configure CC=/path/to/my/cc CUDA_DIR=/opt/cuda
#   make
#   make prove
#
# The values in the file can be updated by passing them on the command
# line, e.g.,
#
#   make configure CC=/path/to/other/clang

# All variables to consider for caching
CONFIG_VARS = CC CXX FC NVCC NVCC_CXX HIPCC \
	OPT CFLAGS CPPFLAGS CXXFLAGS FFLAGS NVCCFLAGS HIPCCFLAGS \
	AR ARFLAGS LDFLAGS LDLIBS LIBCXX SED \
	MAGMA_DIR OCCA_DIR XSMM_DIR CUDA_DIR CUDA_ARCH MFEM_DIR PETSC_DIR NEK5K_DIR ROCM_DIR HIP_DIR HIP_ARCH

# $(call needs_save,CFLAGS) returns true (a nonempty string) if CFLAGS
# was set on the command line or in config.mk (where it will appear as
# a simple variable).
needs_save = $(or $(filter command line,$(origin $(1))),$(filter simple,$(flavor $(1))))

configure :
	$(file > $(CONFIG))
	$(foreach v,$(CONFIG_VARS),$(if $(call needs_save,$(v)),$(file >> $(CONFIG),$(v) := $($(v)))))
	@echo "Configuration cached in $(CONFIG):"
	@cat $(CONFIG)

wheel : export MARCHFLAG = -march=generic
wheel : export WHEEL_PLAT = manylinux2010_x86_64
wheel :
	docker run -it --user $(shell id -u):$(shell id -g) --rm -v $(PWD):/io -w /io \
		-e MARCHFLAG -e WHEEL_PLAT \
		quay.io/pypa/$(WHEEL_PLAT) python/make-wheels.sh

.PHONY : configure wheel

# Include *.d deps when not -B = --always-make: useful if the paths are wonky in a container
-include $(if $(filter B,$(MAKEFLAGS)),,$(libceed.c:%.c=$(OBJDIR)/%.d) $(tests.c:tests/%.c=$(OBJDIR)/%.d))<|MERGE_RESOLUTION|>--- conflicted
+++ resolved
@@ -140,19 +140,9 @@
 OMP_SIMD_FLAG := $(OMP_SIMD_FLAG.$(CC_VENDOR))
 OMP_SIMD_FLAG := $(if $(call cc_check_flag,$(OMP_SIMD_FLAG)),$(OMP_SIMD_FLAG))
 
-<<<<<<< HEAD
 OPT    ?= -O0 $(MARCHFLAG) $(OPT.$(CC_VENDOR)) $(OMP_SIMD_FLAG)
 CFLAGS ?= $(OPT) $(CFLAGS.$(CC_VENDOR))
 CXXFLAGS ?= $(OPT) $(CXXFLAGS.$(CC_VENDOR))
-=======
-# Error checking flags
-PEDANTIC      ?=
-PEDANTICFLAGS ?= -Werror -pedantic
-
-OPT    ?= -O $(MARCHFLAG) $(OPT.$(CC_VENDOR)) $(OMP_SIMD_FLAG)
-CFLAGS ?= $(OPT) $(CFLAGS.$(CC_VENDOR)) $(if $(PEDANTIC),$(PEDANTICFLAGS))
-CXXFLAGS ?= $(OPT) $(CXXFLAGS.$(CC_VENDOR)) $(if $(PEDANTIC),$(PEDANTICFLAGS))
->>>>>>> b1e70024
 LIBCXX ?= -lstdc++
 NVCCFLAGS ?= -ccbin $(CXX) -Xcompiler "$(OPT)" -Xcompiler -fPIC
 ifneq ($(CUDA_ARCH),)
@@ -737,11 +727,7 @@
 CLANG_TIDY ?= clang-tidy
 
 %.c.tidy : %.c
-<<<<<<< HEAD
 	$(CLANG_TIDY) $(TIDY_OPTS) $^ -- $(CPPFLAGS) --std=c99 -I$(CUDA_DIR)/include -I$(HIP_DIR)/include -DCEED_JIT_SOUCE_ROOT_DEFAULT="\"$(abspath ./include)/\""
-=======
-	$(CLANG_TIDY) $(TIDY_OPTS) $^ -- $(CPPFLAGS) --std=c99 -I$(CUDA_DIR)/include -I$(ROCM_DIR)/include -DCEED_JIT_SOURCE_ROOT_DEFAULT="\"$(abspath ./include)/\""
->>>>>>> b1e70024
 
 %.cpp.tidy : %.cpp
 	$(CLANG_TIDY) $(TIDY_OPTS) $^ -- $(CPPFLAGS) --std=c++11 -I$(CUDA_DIR)/include -I$(OCCA_DIR)/include -I$(HIP_DIR)/include
