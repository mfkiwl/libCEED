--- conflicted
+++ resolved
@@ -110,7 +110,7 @@
 
   const CeedScalar e_internal = cv*theta0;
   const CeedScalar rho        = P0 / ((gamma - 1) * e_internal);
-  const CeedScalar x0         = Uinf*rho / (mu*28/ (delta0*delta0) );
+  const CeedScalar x0         = Uinf*rho / (mu*25/ (delta0*delta0) );
   CeedScalar u, v;
 
   // Quadrature Point Loop
@@ -151,11 +151,8 @@
   const CeedScalar gamma  = cp/cv;
   const CeedScalar theta0 = 300;
   const CeedScalar P0     = 1.e5;
-<<<<<<< HEAD
   const CeedScalar RHO0   = 1.16144019;
   const CeedScalar z      = 0.;
-=======
->>>>>>> 64e31bb8
 
   const CeedScalar meter  = 1;
   const CeedScalar delta0 = 5*meter;
@@ -186,7 +183,7 @@
     const CeedScalar rho_in = P / ((gamma - 1) * e_internal);
     const CeedScalar rho_0 = P0 / ((gamma - 1) * e_internal);
 
-    const CeedScalar x0     = Uinf*rho / (mu*28/ (delta0*delta0) );
+    const CeedScalar x0     = Uinf*rho / (mu*25/ (delta0*delta0) );
     CeedScalar velocity[3] = {0.};
     BlasiusSolution(x[1], Uinf, x0, x[0], rho_0, &velocity[0], &velocity[1],
                     context);
