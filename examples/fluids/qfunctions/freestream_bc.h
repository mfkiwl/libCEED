// Copyright (c) 2017-2022, Lawrence Livermore National Security, LLC and other CEED contributors.
// All Rights Reserved. See the top-level LICENSE and NOTICE files for details.
//
// SPDX-License-Identifier: BSD-2-Clause
//
// This file is part of CEED:  http://github.com/ceed

/// @file
/// Operator for Navier-Stokes example using PETSc

#include "freestream_bc_type.h"
#include "newtonian_state.h"
#include "newtonian_types.h"

enum RiemannFluxType_ { RIEMANN_HLL, RIEMANN_HLLC };
typedef enum RiemannFluxType_ RiemannFluxType;

typedef struct {
  CeedScalar left, right;
} RoeWeights;

CEED_QFUNCTION_HELPER RoeWeights RoeSetup(CeedScalar rho_left, CeedScalar rho_right) {
  CeedScalar sqrt_left = sqrt(rho_left), sqrt_right = sqrt(rho_right);
  RoeWeights w = {sqrt_left / (sqrt_left + sqrt_right), sqrt_right / (sqrt_left + sqrt_right)};
  return w;
}

CEED_QFUNCTION_HELPER RoeWeights RoeSetup_fwd(CeedScalar rho_left, CeedScalar rho_right, CeedScalar drho_left, CeedScalar drho_right) {
  CeedScalar sqrt_left = sqrt(rho_left), sqrt_right = sqrt(rho_right);
  CeedScalar square_sum_root = Square(sqrt_left + sqrt_right);
  CeedScalar r_right = (sqrt_left / (2 * sqrt_right * square_sum_root)) * drho_right - (sqrt_right / (2 * sqrt_left * square_sum_root)) * drho_left;
  CeedScalar r_left  = (sqrt_right / (2 * sqrt_left * square_sum_root)) * drho_left - (sqrt_left / (2 * sqrt_right * square_sum_root)) * drho_right;
  RoeWeights dw      = {r_left, r_right};
  return dw;
}

CEED_QFUNCTION_HELPER CeedScalar RoeAverage(RoeWeights r, CeedScalar q_left, CeedScalar q_right) { return r.left * q_left + r.right * q_right; }

CEED_QFUNCTION_HELPER CeedScalar RoeAverage_fwd(RoeWeights r, RoeWeights dr, CeedScalar q_left, CeedScalar q_right, CeedScalar dq_left,
                                                CeedScalar dq_right) {
  return q_right * dr.right + q_left * dr.left + r.right * dq_right + r.left * dq_left;
}

CEED_QFUNCTION_HELPER StateConservative Flux_HLL(State left, State right, StateConservative flux_left, StateConservative flux_right,
                                                 CeedScalar s_left, CeedScalar s_right) {
  CeedScalar U_left[5], U_right[5], F_right[5], F_left[5], F_hll[5];
  UnpackState_U(left.U, U_left);
  UnpackState_U(right.U, U_right);
  UnpackState_U(flux_left, F_left);
  UnpackState_U(flux_right, F_right);
  for (int i = 0; i < 5; i++) {
    F_hll[i] = (s_right * F_left[i] - s_left * F_right[i] + s_left * s_right * (U_right[i] - U_left[i])) / (s_right - s_left);
  }
  StateConservative F = {
      F_hll[0],
      {F_hll[1], F_hll[2], F_hll[3]},
      F_hll[4],
  };
  return F;
}

CEED_QFUNCTION_HELPER StateConservative Flux_HLL_fwd(State left, State right, State dleft, State dright, StateConservative flux_left,
                                                     StateConservative flux_right, StateConservative dflux_left, StateConservative dflux_right,
                                                     CeedScalar S_l, CeedScalar S_r, CeedScalar dS_l, CeedScalar dS_r) {
  CeedScalar U_l[5], U_r[5], F_r[5], F_l[5];
  UnpackState_U(left.U, U_l);
  UnpackState_U(right.U, U_r);
  UnpackState_U(flux_left, F_l);
  UnpackState_U(flux_right, F_r);

  CeedScalar dU_l[5], dU_r[5], dF_r[5], dF_l[5], dF_hll[5] = {0.};
  UnpackState_U(dleft.U, dU_l);
  UnpackState_U(dright.U, dU_r);
  UnpackState_U(dflux_left, dF_l);
  UnpackState_U(dflux_right, dF_r);
  for (int i = 0; i < 5; i++) {
    const CeedScalar U_diff      = U_r[i] - U_l[i];
    const CeedScalar S_diff      = S_r - S_l;
    const CeedScalar F_hll_denom = S_r * F_l[i] - S_l * F_r[i] + S_l * S_r * U_diff;

    dF_hll[i] += ((F_l[i] + S_r * U_diff) * S_diff - F_hll_denom) / Square(S_diff) * dS_r;
    dF_hll[i] += ((-F_r[i] + S_r * U_diff) * S_diff + F_hll_denom) / Square(S_diff) * dS_l;
    dF_hll[i] += (S_r * dF_l[i] - S_l * dF_r[i] + S_r * S_l * dU_r[i] - S_r * S_l * dU_l[i]) / S_diff;
  }
  StateConservative dF = {
      dF_hll[0],
      {dF_hll[1], dF_hll[2], dF_hll[3]},
      dF_hll[4],
  };
  return dF;
}

CEED_QFUNCTION_HELPER void ComputeHLLSpeeds_Roe(NewtonianIdealGasContext gas, State left, CeedScalar u_left, State right, CeedScalar u_right,
                                                CeedScalar *s_left, CeedScalar *s_right) {
  const CeedScalar gamma = HeatCapacityRatio(gas);

  RoeWeights r = RoeSetup(left.U.density, right.U.density);
  // Speed estimate
  // Roe average eigenvalues for left and right non-linear waves.
  // Stability requires that these speed estimates are *at least* as fast as the physical wave speeds.
  CeedScalar u_roe = RoeAverage(r, u_left, u_right);

  // TODO: revisit this for gravity
  CeedScalar H_left  = TotalSpecificEnthalpy(gas, left);
  CeedScalar H_right = TotalSpecificEnthalpy(gas, right);
  CeedScalar H_roe   = RoeAverage(r, H_left, H_right);
  CeedScalar a_roe   = sqrt((gamma - 1) * (H_roe - 0.5 * Square(u_roe)));

  // Einfeldt (1988) justifies (and Toro's book repeats) that Roe speeds can be used here.
  *s_left  = u_roe - a_roe;
  *s_right = u_roe + a_roe;
}

CEED_QFUNCTION_HELPER void ComputeHLLSpeeds_Roe_fwd(NewtonianIdealGasContext gas, State left, State dleft, CeedScalar u_left, CeedScalar du_left,
                                                    State right, State dright, CeedScalar u_right, CeedScalar du_right, CeedScalar *s_left,
                                                    CeedScalar *ds_left, CeedScalar *s_right, CeedScalar *ds_right) {
  const CeedScalar gamma = HeatCapacityRatio(gas);

  RoeWeights r  = RoeSetup(left.U.density, right.U.density);
  RoeWeights dr = RoeSetup_fwd(left.U.density, right.U.density, dleft.U.density, dright.U.density);
  // Speed estimate
  // Roe average eigenvalues for left and right non-linear waves.
  // Stability requires that these speed estimates are *at least* as fast as the physical wave speeds.
  CeedScalar u_roe  = RoeAverage(r, u_left, u_right);
  CeedScalar du_roe = RoeAverage_fwd(r, dr, u_left, u_right, du_left, du_right);

  CeedScalar H_left   = TotalSpecificEnthalpy(gas, left);
  CeedScalar H_right  = TotalSpecificEnthalpy(gas, right);
  CeedScalar dH_left  = TotalSpecificEnthalpy_fwd(gas, left, dleft);
  CeedScalar dH_right = TotalSpecificEnthalpy_fwd(gas, right, dright);

  CeedScalar H_roe  = RoeAverage(r, H_left, H_right);
  CeedScalar dH_roe = RoeAverage_fwd(r, dr, H_left, H_right, dH_left, dH_right);
  CeedScalar a_roe  = sqrt((gamma - 1) * (H_roe - 0.5 * Square(u_roe)));
  CeedScalar da_roe = 0.5 * (gamma - 1) / sqrt(H_roe) * dH_roe - 0.5 * sqrt(gamma - 1) * u_roe / sqrt(H_roe - 0.5 * Square(u_roe)) * du_roe;

  *s_left   = u_roe - a_roe;
  *ds_left  = du_roe - da_roe;
  *s_right  = u_roe + a_roe;
  *ds_right = du_roe + da_roe;
}

// *****************************************************************************
// @brief Harten Lax VanLeer (HLL) approximate Riemann solver.
// Taking in two states (left, right) and returns RiemannFlux_HLL.
// The left and right states are specified from the perspective of an outward-facing normal vector pointing left to right.
//
// @param[in] gas    NewtonianIdealGasContext for the fluid
// @param[in] left   Fluid state of the domain interior (the current solution)
// @param[in] right  Fluid state of the domain exterior (free stream conditions)
// @param[in] normal Normalized, outward facing boundary normal vector
//
// @return StateConservative with HLL Riemann Flux
// *****************************************************************************
CEED_QFUNCTION_HELPER StateConservative RiemannFlux_HLL(NewtonianIdealGasContext gas, State left, State right, const CeedScalar normal[3]) {
  StateConservative flux_left  = FluxInviscidDotNormal(gas, left, normal);
  StateConservative flux_right = FluxInviscidDotNormal(gas, right, normal);

  CeedScalar u_left  = Dot3(left.Y.velocity, normal);
  CeedScalar u_right = Dot3(right.Y.velocity, normal);

  CeedScalar s_left, s_right;
  ComputeHLLSpeeds_Roe(gas, left, u_left, right, u_right, &s_left, &s_right);

  // Compute HLL flux
  if (0 <= s_left) {
    return flux_left;
  } else if (s_right <= 0) {
    return flux_right;
  } else {
    return Flux_HLL(left, right, flux_left, flux_right, s_left, s_right);
  }
}

// *****************************************************************************
// @brief Forward-mode Derivative of Harten Lax VanLeer (HLL) approximate Riemann solver.
//
// @param gas    NewtonianIdealGasContext for the fluid
// @param left   Fluid state of the domain interior (the current solution)
// @param right  Fluid state of the domain exterior (free stream conditions)
// @param dleft  Derivative of fluid state of the domain interior (the current solution)
// @param dright Derivative of fluid state of the domain exterior (free stream conditions)
// @param normal Normalized, outward facing boundary normal vector
//
// @return StateConservative with derivative of HLL Riemann Flux
// *****************************************************************************
CEED_QFUNCTION_HELPER StateConservative RiemannFlux_HLL_fwd(NewtonianIdealGasContext gas, State left, State dleft, State right, State dright,
                                                            const CeedScalar normal[3]) {
  StateConservative flux_left   = FluxInviscidDotNormal(gas, left, normal);
  StateConservative flux_right  = FluxInviscidDotNormal(gas, right, normal);
  StateConservative dflux_left  = FluxInviscidDotNormal_fwd(gas, left, dleft, normal);
  StateConservative dflux_right = FluxInviscidDotNormal_fwd(gas, right, dright, normal);

  CeedScalar u_left   = Dot3(left.Y.velocity, normal);
  CeedScalar u_right  = Dot3(right.Y.velocity, normal);
  CeedScalar du_left  = Dot3(dleft.Y.velocity, normal);
  CeedScalar du_right = Dot3(dright.Y.velocity, normal);

  CeedScalar s_left, ds_left, s_right, ds_right;
  ComputeHLLSpeeds_Roe_fwd(gas, left, dleft, u_left, du_left, right, dright, u_right, du_right, &s_left, &ds_left, &s_right, &ds_right);

  if (0 <= s_left) {
    return dflux_left;
  } else if (s_right <= 0) {
    return dflux_right;
  } else {
    return Flux_HLL_fwd(left, right, dleft, dright, flux_left, flux_right, dflux_left, dflux_right, s_left, s_right, ds_left, ds_right);
  }
}

CEED_QFUNCTION_HELPER StateConservative RiemannFlux_HLLC_Star(NewtonianIdealGasContext gas, State side, StateConservative F_side,
                                                              const CeedScalar normal[3], CeedScalar u_side, CeedScalar s_side, CeedScalar s_star) {
  CeedScalar fact  = side.U.density * (s_side - u_side) / (s_side - s_star);
  CeedScalar denom = side.U.density * (s_side - u_side);
  // U_* = fact * star
  StateConservative star = {
      1.0,
      {
        side.Y.velocity[0] + (s_star - u_side) * normal[0],
        side.Y.velocity[1] + (s_star - u_side) * normal[1],
        side.Y.velocity[2] + (s_star - u_side) * normal[2],
        },
      side.U.E_total / side.U.density + (s_star - u_side) * (s_star + side.Y.pressure / denom),
  };
  return StateConservativeAXPBYPCZ(1, F_side, s_side * fact, star, -s_side, side.U);
}

CEED_QFUNCTION_HELPER StateConservative RiemannFlux_HLLC_Star_fwd(NewtonianIdealGasContext gas, State side, State dside, StateConservative F_side,
                                                                  StateConservative dF_side, const CeedScalar normal[3], CeedScalar u_side,
                                                                  CeedScalar du_side, CeedScalar s_side, CeedScalar ds_side, CeedScalar s_star,
                                                                  CeedScalar ds_star) {
  CeedScalar fact  = side.U.density * (s_side - u_side) / (s_side - s_star);
  CeedScalar dfact = (side.U.density * (ds_side - du_side) + dside.U.density * (s_side - u_side)) / (s_side - s_star)  //
                     - fact / (s_side - s_star) * (ds_side - ds_star);
  CeedScalar denom  = side.U.density * (s_side - u_side);
  CeedScalar ddenom = side.U.density * (ds_side - du_side) + dside.U.density * (s_side - u_side);

  StateConservative star = {
      1.0,
      {
        side.Y.velocity[0] + (s_star - u_side) * normal[0],
        side.Y.velocity[1] + (s_star - u_side) * normal[1],
        side.Y.velocity[2] + (s_star - u_side) * normal[2],
        },
      side.U.E_total / side.U.density  //
          + (s_star - u_side) * (s_star + side.Y.pressure / denom),
  };
  StateConservative dstar = {
      0.,
      {
        dside.Y.velocity[0] + (ds_star - du_side) * normal[0],
        dside.Y.velocity[1] + (ds_star - du_side) * normal[1],
        dside.Y.velocity[2] + (ds_star - du_side) * normal[2],
        },
      dside.U.E_total / side.U.density - side.U.E_total / Square(side.U.density) * dside.U.density  //
          + (ds_star - du_side) * (s_star + side.Y.pressure / denom)  //
          + (s_star - u_side) * (ds_star + dside.Y.pressure / denom - side.Y.pressure / Square(denom) * ddenom)  //,
  };

  const CeedScalar        a[] = {1, ds_side * fact + s_side * dfact, s_side * fact, -ds_side, -s_side};
  const StateConservative U[] = {dF_side, star, dstar, side.U, dside.U};
  return StateConservativeMult(5, a, U);
}

// HLLC Riemann solver (from Toro's book)
CEED_QFUNCTION_HELPER StateConservative RiemannFlux_HLLC(NewtonianIdealGasContext gas, State left, State right, const CeedScalar normal[3]) {
  StateConservative flux_left  = FluxInviscidDotNormal(gas, left, normal);
  StateConservative flux_right = FluxInviscidDotNormal(gas, right, normal);

  CeedScalar u_left  = Dot3(left.Y.velocity, normal);
  CeedScalar u_right = Dot3(right.Y.velocity, normal);
  CeedScalar s_left, s_right;
  ComputeHLLSpeeds_Roe(gas, left, u_left, right, u_right, &s_left, &s_right);

  // Contact wave speed; Toro (10.37)
  CeedScalar rhou_left = left.U.density * u_left, rhou_right = right.U.density * u_right;
  CeedScalar numer  = right.Y.pressure - left.Y.pressure + rhou_left * (s_left - u_left) - rhou_right * (s_right - u_right);
  CeedScalar denom  = left.U.density * (s_left - u_left) - right.U.density * (s_right - u_right);
  CeedScalar s_star = numer / denom;

  // Compute HLLC flux
  if (0 <= s_left) {
    return flux_left;
  } else if (0 <= s_star) {
    return RiemannFlux_HLLC_Star(gas, left, flux_left, normal, u_left, s_left, s_star);
  } else if (0 <= s_right) {
    return RiemannFlux_HLLC_Star(gas, right, flux_right, normal, u_right, s_right, s_star);
  } else {
    return flux_right;
  }
}

CEED_QFUNCTION_HELPER StateConservative RiemannFlux_HLLC_fwd(NewtonianIdealGasContext gas, State left, State dleft, State right, State dright,
                                                             const CeedScalar normal[3]) {
  StateConservative flux_left   = FluxInviscidDotNormal(gas, left, normal);
  StateConservative flux_right  = FluxInviscidDotNormal(gas, right, normal);
  StateConservative dflux_left  = FluxInviscidDotNormal_fwd(gas, left, dleft, normal);
  StateConservative dflux_right = FluxInviscidDotNormal_fwd(gas, right, dright, normal);

  CeedScalar u_left   = Dot3(left.Y.velocity, normal);
  CeedScalar u_right  = Dot3(right.Y.velocity, normal);
  CeedScalar du_left  = Dot3(dleft.Y.velocity, normal);
  CeedScalar du_right = Dot3(dright.Y.velocity, normal);

  CeedScalar s_left, ds_left, s_right, ds_right;
  ComputeHLLSpeeds_Roe_fwd(gas, left, dleft, u_left, du_left, right, dright, u_right, du_right, &s_left, &ds_left, &s_right, &ds_right);

  // Contact wave speed; Toro (10.37)
  CeedScalar rhou_left = left.U.density * u_left, drhou_left = left.U.density * du_left + dleft.U.density * u_left;
  CeedScalar rhou_right = right.U.density * u_right, drhou_right = right.U.density * du_right + dright.U.density * u_right;
  CeedScalar numer = right.Y.pressure - left.Y.pressure  //
                     + rhou_left * (s_left - u_left)     //
                     - rhou_right * (s_right - u_right);
  CeedScalar dnumer = dright.Y.pressure - dleft.Y.pressure                                //
                      + rhou_left * (ds_left - du_left) + drhou_left * (s_left - u_left)  //
                      - rhou_right * (ds_right - du_right) - drhou_right * (s_right - u_right);
  CeedScalar denom  = left.U.density * (s_left - u_left) - right.U.density * (s_right - u_right);
  CeedScalar ddenom = left.U.density * (ds_left - du_left) + dleft.U.density * (s_left - u_left)  //
                      - right.U.density * (ds_right - du_right) - dright.U.density * (s_right - u_right);
  CeedScalar s_star  = numer / denom;
  CeedScalar ds_star = dnumer / denom - numer / Square(denom) * ddenom;

  // Compute HLLC flux
  if (0 <= s_left) {
    return dflux_left;
  } else if (0 <= s_star) {
    return RiemannFlux_HLLC_Star_fwd(gas, left, dleft, flux_left, dflux_left, normal, u_left, du_left, s_left, ds_left, s_star, ds_star);
  } else if (0 <= s_right) {
    return RiemannFlux_HLLC_Star_fwd(gas, right, dright, flux_right, dflux_right, normal, u_right, du_right, s_right, ds_right, s_star, ds_star);
  } else {
    return dflux_right;
  }
}

// *****************************************************************************
// Freestream Boundary Condition
// *****************************************************************************
CEED_QFUNCTION_HELPER int Freestream(void *ctx, CeedInt Q, const CeedScalar *const *in, CeedScalar *const *out, StateVariable state_var,
                                     RiemannFluxType flux_type) {
  const CeedScalar(*q)[CEED_Q_VLA]          = (const CeedScalar(*)[CEED_Q_VLA])in[0];
  const CeedScalar(*q_data_sur)[CEED_Q_VLA] = (const CeedScalar(*)[CEED_Q_VLA])in[2];
  const CeedScalar(*x)[CEED_Q_VLA]          = (const CeedScalar(*)[CEED_Q_VLA])in[3];

  CeedScalar(*v)[CEED_Q_VLA]            = (CeedScalar(*)[CEED_Q_VLA])out[0];
  CeedScalar(*jac_data_sur)[CEED_Q_VLA] = (CeedScalar(*)[CEED_Q_VLA])out[1];

  const FreestreamContext        context     = (FreestreamContext)ctx;
  const NewtonianIdealGasContext newt_ctx    = &context->newtonian_ctx;
  const bool                     is_implicit = newt_ctx->is_implicit;

  CeedPragmaSIMD for (CeedInt i = 0; i < Q; i++) {
    const CeedScalar x_i[3] = {x[0][i], x[1][i], x[2][i]};
    const CeedScalar qi[5]  = {q[0][i], q[1][i], q[2][i], q[3][i], q[4][i]};
    State            s      = StateFromQ(newt_ctx, qi, x_i, state_var);

    const CeedScalar wdetJb = (is_implicit ? -1. : 1.) * q_data_sur[0][i];
    // ---- Normal vector
    const CeedScalar norm[3] = {q_data_sur[1][i], q_data_sur[2][i], q_data_sur[3][i]};

    StateConservative flux;
    switch (flux_type) {
      case RIEMANN_HLL:
        flux = RiemannFlux_HLL(newt_ctx, s, context->S_infty, norm);
        break;
      case RIEMANN_HLLC:
        flux = RiemannFlux_HLLC(newt_ctx, s, context->S_infty, norm);
        break;
    }
    CeedScalar Flux[5];
    UnpackState_U(flux, Flux);
    for (CeedInt j = 0; j < 5; j++) v[j][i] = -wdetJb * Flux[j];

    for (int j = 0; j < 5; j++) jac_data_sur[j][i] = qi[j];
  }
  return 0;
}

CEED_QFUNCTION(Freestream_Conserv_HLL)(void *ctx, CeedInt Q, const CeedScalar *const *in, CeedScalar *const *out) {
  return Freestream(ctx, Q, in, out, STATEVAR_CONSERVATIVE, RIEMANN_HLL);
}

CEED_QFUNCTION(Freestream_Prim_HLL)(void *ctx, CeedInt Q, const CeedScalar *const *in, CeedScalar *const *out) {
  return Freestream(ctx, Q, in, out, STATEVAR_PRIMITIVE, RIEMANN_HLL);
}

CEED_QFUNCTION(Freestream_Conserv_HLLC)(void *ctx, CeedInt Q, const CeedScalar *const *in, CeedScalar *const *out) {
  return Freestream(ctx, Q, in, out, STATEVAR_CONSERVATIVE, RIEMANN_HLLC);
}

CEED_QFUNCTION(Freestream_Prim_HLLC)(void *ctx, CeedInt Q, const CeedScalar *const *in, CeedScalar *const *out) {
  return Freestream(ctx, Q, in, out, STATEVAR_PRIMITIVE, RIEMANN_HLLC);
}

CEED_QFUNCTION_HELPER int Freestream_Jacobian(void *ctx, CeedInt Q, const CeedScalar *const *in, CeedScalar *const *out, StateVariable state_var,
                                              RiemannFluxType flux_type) {
  const CeedScalar(*dq)[CEED_Q_VLA]           = (const CeedScalar(*)[CEED_Q_VLA])in[0];
  const CeedScalar(*q_data_sur)[CEED_Q_VLA]   = (const CeedScalar(*)[CEED_Q_VLA])in[2];
  const CeedScalar(*x)[CEED_Q_VLA]            = (const CeedScalar(*)[CEED_Q_VLA])in[3];
  const CeedScalar(*jac_data_sur)[CEED_Q_VLA] = (const CeedScalar(*)[CEED_Q_VLA])in[4];

  CeedScalar(*v)[CEED_Q_VLA] = (CeedScalar(*)[CEED_Q_VLA])out[0];

  const FreestreamContext        context     = (FreestreamContext)ctx;
  const NewtonianIdealGasContext newt_ctx    = &context->newtonian_ctx;
  const bool                     is_implicit = newt_ctx->is_implicit;
  const State                    dS_infty    = {0};

  CeedPragmaSIMD for (CeedInt i = 0; i < Q; i++) {
    const CeedScalar x_i[3]  = {x[0][i], x[1][i], x[2][i]};
    const CeedScalar wdetJb  = (is_implicit ? -1. : 1.) * q_data_sur[0][i];
    const CeedScalar norm[3] = {q_data_sur[1][i], q_data_sur[2][i], q_data_sur[3][i]};

    CeedScalar qi[5], dqi[5], dx_i[3] = {0.};
    for (int j = 0; j < 5; j++) qi[j] = jac_data_sur[j][i];
    for (int j = 0; j < 5; j++) dqi[j] = dq[j][i];
    State s  = StateFromQ(newt_ctx, qi, x_i, state_var);
    State ds = StateFromQ_fwd(newt_ctx, s, dqi, x_i, dx_i, state_var);

    StateConservative dflux;
    switch (flux_type) {
      case RIEMANN_HLL:
        dflux = RiemannFlux_HLL_fwd(newt_ctx, s, ds, context->S_infty, dS_infty, norm);
        break;
      case RIEMANN_HLLC:
        dflux = RiemannFlux_HLLC_fwd(newt_ctx, s, ds, context->S_infty, dS_infty, norm);
        break;
    }
    CeedScalar dFlux[5];
    UnpackState_U(dflux, dFlux);
    for (CeedInt j = 0; j < 5; j++) v[j][i] = -wdetJb * dFlux[j];
  }
  return 0;
}

CEED_QFUNCTION(Freestream_Jacobian_Conserv_HLL)(void *ctx, CeedInt Q, const CeedScalar *const *in, CeedScalar *const *out) {
  return Freestream_Jacobian(ctx, Q, in, out, STATEVAR_CONSERVATIVE, RIEMANN_HLL);
}

CEED_QFUNCTION(Freestream_Jacobian_Prim_HLL)(void *ctx, CeedInt Q, const CeedScalar *const *in, CeedScalar *const *out) {
  return Freestream_Jacobian(ctx, Q, in, out, STATEVAR_PRIMITIVE, RIEMANN_HLL);
}

CEED_QFUNCTION(Freestream_Jacobian_Conserv_HLLC)(void *ctx, CeedInt Q, const CeedScalar *const *in, CeedScalar *const *out) {
  return Freestream_Jacobian(ctx, Q, in, out, STATEVAR_CONSERVATIVE, RIEMANN_HLLC);
}

CEED_QFUNCTION(Freestream_Jacobian_Prim_HLLC)(void *ctx, CeedInt Q, const CeedScalar *const *in, CeedScalar *const *out) {
  return Freestream_Jacobian(ctx, Q, in, out, STATEVAR_PRIMITIVE, RIEMANN_HLLC);
}

// Note the identity
//
// softplus(x) - x = log(1 + exp(x)) - x
//                 = log(1 + exp(x)) + log(exp(-x))
//                 = log((1 + exp(x)) * exp(-x))
//                 = log(exp(-x) + 1)
//                 = softplus(-x)
CEED_QFUNCTION_HELPER CeedScalar Softplus(CeedScalar x, CeedScalar width) {
  if (x > 40 * width) return x;
  return width * log1p(exp(x / width));
}

CEED_QFUNCTION_HELPER CeedScalar Softplus_fwd(CeedScalar x, CeedScalar dx, CeedScalar width) {
  if (x > 40 * width) return 1;
  const CeedScalar t = exp(x / width);
  return t / (1 + t);
}

// Viscous Outflow boundary condition, setting a constant exterior pressure and
// temperature as input for a Riemann solve. This condition is stable even in
// recirculating flow so long as the exterior temperature is sensible.
//
// The velocity in the exterior state has optional softplus regularization to
// keep it outflow. These parameters have been finnicky in practice and provide
// little or no benefit in the tests we've run thus far, thus we recommend
// skipping this feature and just allowing recirculation.
CEED_QFUNCTION_HELPER int RiemannOutflow(void *ctx, CeedInt Q, const CeedScalar *const *in, CeedScalar *const *out, StateVariable state_var) {
  // Inputs
  const CeedScalar(*q)[CEED_Q_VLA]          = (const CeedScalar(*)[CEED_Q_VLA])in[0];
  const CeedScalar(*Grad_q)[5][CEED_Q_VLA]  = (const CeedScalar(*)[5][CEED_Q_VLA])in[1];
  const CeedScalar(*q_data_sur)[CEED_Q_VLA] = (const CeedScalar(*)[CEED_Q_VLA])in[2];
  const CeedScalar(*x)[CEED_Q_VLA]          = (const CeedScalar(*)[CEED_Q_VLA])in[3];

  // Outputs
  CeedScalar(*v)[CEED_Q_VLA]            = (CeedScalar(*)[CEED_Q_VLA])out[0];
  CeedScalar(*jac_data_sur)[CEED_Q_VLA] = (CeedScalar(*)[CEED_Q_VLA])out[1];

  const OutflowContext           outflow  = (OutflowContext)ctx;
  const NewtonianIdealGasContext gas      = &outflow->gas;
  const bool                     implicit = gas->is_implicit;

  // Quadrature Point Loop
  CeedPragmaSIMD for (CeedInt i = 0; i < Q; i++) {
    const CeedScalar x_i[3]   = {x[0][i], x[1][i], x[2][i]};
    const CeedScalar norm[3]  = {q_data_sur[1][i], q_data_sur[2][i], q_data_sur[3][i]};
    const CeedScalar qi[5]    = {q[0][i], q[1][i], q[2][i], q[3][i], q[4][i]};
    State            s_int    = StateFromQ(gas, qi, x_i, state_var);
    StatePrimitive   y_ext    = s_int.Y;
    y_ext.pressure            = outflow->pressure;
    y_ext.temperature         = outflow->temperature;
    const CeedScalar u_normal = Dot3(y_ext.velocity, norm);
    const CeedScalar proj     = (1 - outflow->recirc) * Softplus(-u_normal, outflow->softplus_velocity);
    for (CeedInt j = 0; j < 3; j++) {
      y_ext.velocity[j] += norm[j] * proj;  // (I - n n^T) projects into the plane tangent to the normal
    }
    State s_ext = StateFromPrimitive(gas, y_ext, x_i);

    // -- Interp-to-Interp q_data
    // For explicit mode, the surface integral is on the RHS of ODE q_dot = f(q).
    // For implicit mode, it gets pulled to the LHS of implicit ODE/DAE g(q_dot, q).
    // We can effect this by swapping the sign on this weight
    const CeedScalar wdetJb     = (implicit ? -1. : 1.) * q_data_sur[0][i];
    const CeedScalar dXdx[2][3] = {
        {q_data_sur[4][i], q_data_sur[5][i], q_data_sur[6][i]},
        {q_data_sur[7][i], q_data_sur[8][i], q_data_sur[9][i]}
    };

    State grad_s[3];
    for (CeedInt k = 0; k < 3; k++) {
      CeedScalar dx_i[3] = {0}, dqi[5];
<<<<<<< HEAD
      for (CeedInt j = 0; j < 5; j++) dqi[j] = Grad_q[0][j][i] * dXdx[0][k] + Grad_q[1][j][i] * dXdx[1][k];
      dx_i[k]   = 1.;
      grad_s[k] = StateFromQi_fwd(gas, s_int, dqi, x_i, dx_i);
=======
      for (CeedInt k = 0; k < 5; k++) dqi[k] = Grad_q[0][k][i] * dXdx[0][j] + Grad_q[1][k][i] * dXdx[1][j];
      dx_i[j]   = 1.;
      grad_s[j] = StateFromQ_fwd(gas, s_int, dqi, x_i, dx_i, state_var);
>>>>>>> d2d6fc8f
    }

    CeedScalar strain_rate[6], kmstress[6], stress[3][3], Fe[3];
    KMStrainRate_State(grad_s, strain_rate);
    NewtonianStress(gas, strain_rate, kmstress);
    KMUnpack(kmstress, stress);
    ViscousEnergyFlux(gas, s_int.Y, grad_s, stress, Fe);

    StateConservative F_inviscid_normal = RiemannFlux_HLLC(gas, s_int, s_ext, norm);

    CeedScalar Flux[5];
    FluxTotal_RiemannBoundary(F_inviscid_normal, stress, Fe, norm, Flux);

    for (CeedInt j = 0; j < 5; j++) v[j][i] = -wdetJb * Flux[j];

    // Save values for Jacobian
    for (int j = 0; j < 5; j++) jac_data_sur[j][i] = qi[j];
    for (int j = 0; j < 6; j++) jac_data_sur[5 + j][i] = kmstress[j];
  }  // End Quadrature Point Loop
  return 0;
}

CEED_QFUNCTION(RiemannOutflow_Conserv)(void *ctx, CeedInt Q, const CeedScalar *const *in, CeedScalar *const *out) {
  return RiemannOutflow(ctx, Q, in, out, STATEVAR_CONSERVATIVE);
}

CEED_QFUNCTION(RiemannOutflow_Prim)(void *ctx, CeedInt Q, const CeedScalar *const *in, CeedScalar *const *out) {
  return RiemannOutflow(ctx, Q, in, out, STATEVAR_PRIMITIVE);
}

// *****************************************************************************
// Jacobian for Riemann pressure/temperature outflow boundary condition
// *****************************************************************************
CEED_QFUNCTION_HELPER int RiemannOutflow_Jacobian(void *ctx, CeedInt Q, const CeedScalar *const *in, CeedScalar *const *out,
                                                  StateVariable state_var) {
  // Inputs
  const CeedScalar(*dq)[CEED_Q_VLA]           = (const CeedScalar(*)[CEED_Q_VLA])in[0];
  const CeedScalar(*Grad_dq)[5][CEED_Q_VLA]   = (const CeedScalar(*)[5][CEED_Q_VLA])in[1];
  const CeedScalar(*q_data_sur)[CEED_Q_VLA]   = (const CeedScalar(*)[CEED_Q_VLA])in[2];
  const CeedScalar(*x)[CEED_Q_VLA]            = (const CeedScalar(*)[CEED_Q_VLA])in[3];
  const CeedScalar(*jac_data_sur)[CEED_Q_VLA] = (const CeedScalar(*)[CEED_Q_VLA])in[4];

  // Outputs
  CeedScalar(*v)[CEED_Q_VLA] = (CeedScalar(*)[CEED_Q_VLA])out[0];

  const OutflowContext           outflow  = (OutflowContext)ctx;
  const NewtonianIdealGasContext gas      = &outflow->gas;
  const bool                     implicit = gas->is_implicit;

  // Quadrature Point Loop
  CeedPragmaSIMD for (CeedInt i = 0; i < Q; i++) {
    const CeedScalar x_i[3]     = {x[0][i], x[1][i], x[2][i]};
    const CeedScalar dx_i[3]    = {0};
    const CeedScalar wdetJb     = (implicit ? -1. : 1.) * q_data_sur[0][i];
    const CeedScalar norm[3]    = {q_data_sur[1][i], q_data_sur[2][i], q_data_sur[3][i]};
    const CeedScalar dXdx[2][3] = {
        {q_data_sur[4][i], q_data_sur[5][i], q_data_sur[6][i]},
        {q_data_sur[7][i], q_data_sur[8][i], q_data_sur[9][i]}
    };

    CeedScalar qi[5], kmstress[6], dqi[5];
    for (int j = 0; j < 5; j++) qi[j] = jac_data_sur[j][i];
    for (int j = 0; j < 6; j++) kmstress[j] = jac_data_sur[5 + j][i];
    for (int j = 0; j < 5; j++) dqi[j] = dq[j][i];

    State          s_int  = StateFromQ(gas, qi, x_i, state_var);
    const State    ds_int = StateFromQ_fwd(gas, s_int, dqi, x_i, dx_i, state_var);
    StatePrimitive y_ext = s_int.Y, dy_ext = ds_int.Y;
    y_ext.pressure             = outflow->pressure;
    y_ext.temperature          = outflow->temperature;
    dy_ext.pressure            = 0;
    dy_ext.temperature         = 0;
    const CeedScalar u_normal  = Dot3(s_int.Y.velocity, norm);
    const CeedScalar du_normal = Dot3(ds_int.Y.velocity, norm);
    const CeedScalar proj      = (1 - outflow->recirc) * Softplus(-u_normal, outflow->softplus_velocity);
    const CeedScalar dproj     = (1 - outflow->recirc) * Softplus_fwd(-u_normal, -du_normal, outflow->softplus_velocity);
    for (CeedInt j = 0; j < 3; j++) {
      y_ext.velocity[j] += norm[j] * proj;
      dy_ext.velocity[j] += norm[j] * dproj;
    }

    State s_ext  = StateFromPrimitive(gas, y_ext, x_i);
    State ds_ext = StateFromPrimitive_fwd(gas, s_ext, dy_ext, x_i, dx_i);

    State grad_ds[3];
    for (CeedInt k = 0; k < 3; k++) {
      CeedScalar dx_i[3] = {0}, dqi_j[5];
<<<<<<< HEAD
      for (CeedInt j = 0; j < 5; j++) dqi_j[j] = Grad_dq[0][j][i] * dXdx[0][k] + Grad_dq[1][j][i] * dXdx[1][k];
      dx_i[k]    = 1.;
      grad_ds[k] = StateFromQi_fwd(gas, s_int, dqi_j, x_i, dx_i);
=======
      for (CeedInt k = 0; k < 5; k++) dqi_j[k] = Grad_dq[0][k][i] * dXdx[0][j] + Grad_dq[1][k][i] * dXdx[1][j];
      dx_i[j]    = 1.;
      grad_ds[j] = StateFromQ_fwd(gas, s_int, dqi_j, x_i, dx_i, state_var);
>>>>>>> d2d6fc8f
    }

    CeedScalar dstrain_rate[6], dkmstress[6], stress[3][3], dstress[3][3], dFe[3];
    KMStrainRate_State(grad_ds, dstrain_rate);
    NewtonianStress(gas, dstrain_rate, dkmstress);
    KMUnpack(dkmstress, dstress);
    KMUnpack(kmstress, stress);
    ViscousEnergyFlux_fwd(gas, s_int.Y, ds_int.Y, grad_ds, stress, dstress, dFe);

    StateConservative dF_inviscid_normal = RiemannFlux_HLLC_fwd(gas, s_int, ds_int, s_ext, ds_ext, norm);

    CeedScalar dFlux[5];
    FluxTotal_RiemannBoundary(dF_inviscid_normal, dstress, dFe, norm, dFlux);

    for (int j = 0; j < 5; j++) v[j][i] = -wdetJb * dFlux[j];
  }  // End Quadrature Point Loop
  return 0;
}

CEED_QFUNCTION(RiemannOutflow_Jacobian_Conserv)(void *ctx, CeedInt Q, const CeedScalar *const *in, CeedScalar *const *out) {
  return RiemannOutflow_Jacobian(ctx, Q, in, out, STATEVAR_CONSERVATIVE);
}

CEED_QFUNCTION(RiemannOutflow_Jacobian_Prim)(void *ctx, CeedInt Q, const CeedScalar *const *in, CeedScalar *const *out) {
  return RiemannOutflow_Jacobian(ctx, Q, in, out, STATEVAR_PRIMITIVE);
}

// *****************************************************************************
// Outflow boundary condition, weakly setting a constant pressure. This is the
// classic outflow condition used by PHASTA-C and retained largely for
// comparison. In our experiments, it is never better than RiemannOutflow, and
// will crash if outflow ever becomes an inflow, as occurs with strong
// acoustics, vortices, etc.
// *****************************************************************************
CEED_QFUNCTION_HELPER int PressureOutflow(void *ctx, CeedInt Q, const CeedScalar *const *in, CeedScalar *const *out, StateVariable state_var) {
  // Inputs
  const CeedScalar(*q)[CEED_Q_VLA]          = (const CeedScalar(*)[CEED_Q_VLA])in[0];
  const CeedScalar(*Grad_q)[5][CEED_Q_VLA]  = (const CeedScalar(*)[5][CEED_Q_VLA])in[1];
  const CeedScalar(*q_data_sur)[CEED_Q_VLA] = (const CeedScalar(*)[CEED_Q_VLA])in[2];
  const CeedScalar(*x)[CEED_Q_VLA]          = (const CeedScalar(*)[CEED_Q_VLA])in[3];

  // Outputs
  CeedScalar(*v)[CEED_Q_VLA]            = (CeedScalar(*)[CEED_Q_VLA])out[0];
  CeedScalar(*jac_data_sur)[CEED_Q_VLA] = (CeedScalar(*)[CEED_Q_VLA])out[1];

  const OutflowContext           outflow  = (OutflowContext)ctx;
  const NewtonianIdealGasContext gas      = &outflow->gas;
  const bool                     implicit = gas->is_implicit;

  // Quadrature Point Loop
  CeedPragmaSIMD for (CeedInt i = 0; i < Q; i++) {
    // Setup
    // -- Interp in
    const CeedScalar x_i[3] = {x[0][i], x[1][i], x[2][i]};
    const CeedScalar qi[5]  = {q[0][i], q[1][i], q[2][i], q[3][i], q[4][i]};
    State            s      = StateFromQ(gas, qi, x_i, state_var);
    s.Y.pressure            = outflow->pressure;

    // -- Interp-to-Interp q_data
    // For explicit mode, the surface integral is on the RHS of ODE q_dot = f(q).
    // For implicit mode, it gets pulled to the LHS of implicit ODE/DAE g(q_dot, q).
    // We can effect this by swapping the sign on this weight
    const CeedScalar wdetJb = (implicit ? -1. : 1.) * q_data_sur[0][i];

    // ---- Normal vector
    const CeedScalar norm[3] = {q_data_sur[1][i], q_data_sur[2][i], q_data_sur[3][i]};

    const CeedScalar dXdx[2][3] = {
        {q_data_sur[4][i], q_data_sur[5][i], q_data_sur[6][i]},
        {q_data_sur[7][i], q_data_sur[8][i], q_data_sur[9][i]}
    };

    State grad_s[3];
    for (CeedInt k = 0; k < 3; k++) {
      CeedScalar dx_i[3] = {0}, dqi[5];
<<<<<<< HEAD
      for (CeedInt j = 0; j < 5; j++) dqi[j] = Grad_q[0][j][i] * dXdx[0][k] + Grad_q[1][j][i] * dXdx[1][k];
      dx_i[k]   = 1.;
      grad_s[k] = StateFromQi_fwd(gas, s, dqi, x_i, dx_i);
=======
      for (CeedInt k = 0; k < 5; k++) dqi[k] = Grad_q[0][k][i] * dXdx[0][j] + Grad_q[1][k][i] * dXdx[1][j];
      dx_i[j]   = 1.;
      grad_s[j] = StateFromQ_fwd(gas, s, dqi, x_i, dx_i, state_var);
>>>>>>> d2d6fc8f
    }

    CeedScalar strain_rate[6], kmstress[6], stress[3][3], Fe[3];
    KMStrainRate_State(grad_s, strain_rate);
    NewtonianStress(gas, strain_rate, kmstress);
    KMUnpack(kmstress, stress);
    ViscousEnergyFlux(gas, s.Y, grad_s, stress, Fe);

    StateConservative F_inviscid[3];
    FluxInviscid(gas, s, F_inviscid);

    CeedScalar Flux[5];
    FluxTotal_Boundary(F_inviscid, stress, Fe, norm, Flux);

    for (CeedInt j = 0; j < 5; j++) v[j][i] = -wdetJb * Flux[j];

    // Save values for Jacobian
    for (int j = 0; j < 5; j++) jac_data_sur[j][i] = qi[j];
    for (int j = 0; j < 6; j++) jac_data_sur[5 + j][i] = kmstress[j];
  }  // End Quadrature Point Loop
  return 0;
}

CEED_QFUNCTION(PressureOutflow_Conserv)(void *ctx, CeedInt Q, const CeedScalar *const *in, CeedScalar *const *out) {
  return PressureOutflow(ctx, Q, in, out, STATEVAR_CONSERVATIVE);
}

CEED_QFUNCTION(PressureOutflow_Prim)(void *ctx, CeedInt Q, const CeedScalar *const *in, CeedScalar *const *out) {
  return PressureOutflow(ctx, Q, in, out, STATEVAR_PRIMITIVE);
}

// *****************************************************************************
// Jacobian for weak-pressure outflow boundary condition
// *****************************************************************************
CEED_QFUNCTION_HELPER int PressureOutflow_Jacobian(void *ctx, CeedInt Q, const CeedScalar *const *in, CeedScalar *const *out,
                                                   StateVariable state_var) {
  // Inputs
  const CeedScalar(*dq)[CEED_Q_VLA]           = (const CeedScalar(*)[CEED_Q_VLA])in[0];
  const CeedScalar(*Grad_dq)[5][CEED_Q_VLA]   = (const CeedScalar(*)[5][CEED_Q_VLA])in[1];
  const CeedScalar(*q_data_sur)[CEED_Q_VLA]   = (const CeedScalar(*)[CEED_Q_VLA])in[2];
  const CeedScalar(*x)[CEED_Q_VLA]            = (const CeedScalar(*)[CEED_Q_VLA])in[3];
  const CeedScalar(*jac_data_sur)[CEED_Q_VLA] = (const CeedScalar(*)[CEED_Q_VLA])in[4];

  // Outputs
  CeedScalar(*v)[CEED_Q_VLA] = (CeedScalar(*)[CEED_Q_VLA])out[0];

  const OutflowContext           outflow  = (OutflowContext)ctx;
  const NewtonianIdealGasContext gas      = &outflow->gas;
  const bool                     implicit = gas->is_implicit;

  // Quadrature Point Loop
  CeedPragmaSIMD for (CeedInt i = 0; i < Q; i++) {
    const CeedScalar x_i[3]     = {x[0][i], x[1][i], x[2][i]};
    const CeedScalar wdetJb     = (implicit ? -1. : 1.) * q_data_sur[0][i];
    const CeedScalar norm[3]    = {q_data_sur[1][i], q_data_sur[2][i], q_data_sur[3][i]};
    const CeedScalar dXdx[2][3] = {
        {q_data_sur[4][i], q_data_sur[5][i], q_data_sur[6][i]},
        {q_data_sur[7][i], q_data_sur[8][i], q_data_sur[9][i]}
    };

    CeedScalar qi[5], kmstress[6], dqi[5], dx_i[3] = {0.};
    for (int j = 0; j < 5; j++) qi[j] = jac_data_sur[j][i];
    for (int j = 0; j < 6; j++) kmstress[j] = jac_data_sur[5 + j][i];
    for (int j = 0; j < 5; j++) dqi[j] = dq[j][i];

    State s       = StateFromQ(gas, qi, x_i, state_var);
    State ds      = StateFromQ_fwd(gas, s, dqi, x_i, dx_i, state_var);
    s.Y.pressure  = outflow->pressure;
    ds.Y.pressure = 0.;

    State grad_ds[3];
    for (CeedInt k = 0; k < 3; k++) {
      CeedScalar dx_i[3] = {0}, dqi_j[5];
<<<<<<< HEAD
      for (CeedInt j = 0; j < 5; j++) dqi_j[j] = Grad_dq[0][j][i] * dXdx[0][k] + Grad_dq[1][j][i] * dXdx[1][k];
      dx_i[k]    = 1.;
      grad_ds[k] = StateFromQi_fwd(gas, s, dqi_j, x_i, dx_i);
=======
      for (CeedInt k = 0; k < 5; k++) dqi_j[k] = Grad_dq[0][k][i] * dXdx[0][j] + Grad_dq[1][k][i] * dXdx[1][j];
      dx_i[j]    = 1.;
      grad_ds[j] = StateFromQ_fwd(gas, s, dqi_j, x_i, dx_i, state_var);
>>>>>>> d2d6fc8f
    }

    CeedScalar dstrain_rate[6], dkmstress[6], stress[3][3], dstress[3][3], dFe[3];
    KMStrainRate_State(grad_ds, dstrain_rate);
    NewtonianStress(gas, dstrain_rate, dkmstress);
    KMUnpack(dkmstress, dstress);
    KMUnpack(kmstress, stress);
    ViscousEnergyFlux_fwd(gas, s.Y, ds.Y, grad_ds, stress, dstress, dFe);

    StateConservative dF_inviscid[3];
    FluxInviscid_fwd(gas, s, ds, dF_inviscid);

    CeedScalar dFlux[5];
    FluxTotal_Boundary(dF_inviscid, dstress, dFe, norm, dFlux);

    for (int j = 0; j < 5; j++) v[j][i] = -wdetJb * dFlux[j];
  }  // End Quadrature Point Loop
  return 0;
}

CEED_QFUNCTION(PressureOutflow_Jacobian_Conserv)(void *ctx, CeedInt Q, const CeedScalar *const *in, CeedScalar *const *out) {
  return PressureOutflow_Jacobian(ctx, Q, in, out, STATEVAR_CONSERVATIVE);
}

CEED_QFUNCTION(PressureOutflow_Jacobian_Prim)(void *ctx, CeedInt Q, const CeedScalar *const *in, CeedScalar *const *out) {
  return PressureOutflow_Jacobian(ctx, Q, in, out, STATEVAR_PRIMITIVE);
}<|MERGE_RESOLUTION|>--- conflicted
+++ resolved
@@ -516,17 +516,11 @@
     };
 
     State grad_s[3];
-    for (CeedInt k = 0; k < 3; k++) {
+    for (CeedInt j = 0; j < 3; j++) {
       CeedScalar dx_i[3] = {0}, dqi[5];
-<<<<<<< HEAD
-      for (CeedInt j = 0; j < 5; j++) dqi[j] = Grad_q[0][j][i] * dXdx[0][k] + Grad_q[1][j][i] * dXdx[1][k];
-      dx_i[k]   = 1.;
-      grad_s[k] = StateFromQi_fwd(gas, s_int, dqi, x_i, dx_i);
-=======
       for (CeedInt k = 0; k < 5; k++) dqi[k] = Grad_q[0][k][i] * dXdx[0][j] + Grad_q[1][k][i] * dXdx[1][j];
       dx_i[j]   = 1.;
       grad_s[j] = StateFromQ_fwd(gas, s_int, dqi, x_i, dx_i, state_var);
->>>>>>> d2d6fc8f
     }
 
     CeedScalar strain_rate[6], kmstress[6], stress[3][3], Fe[3];
@@ -612,17 +606,11 @@
     State ds_ext = StateFromPrimitive_fwd(gas, s_ext, dy_ext, x_i, dx_i);
 
     State grad_ds[3];
-    for (CeedInt k = 0; k < 3; k++) {
+    for (CeedInt j = 0; j < 3; j++) {
       CeedScalar dx_i[3] = {0}, dqi_j[5];
-<<<<<<< HEAD
-      for (CeedInt j = 0; j < 5; j++) dqi_j[j] = Grad_dq[0][j][i] * dXdx[0][k] + Grad_dq[1][j][i] * dXdx[1][k];
-      dx_i[k]    = 1.;
-      grad_ds[k] = StateFromQi_fwd(gas, s_int, dqi_j, x_i, dx_i);
-=======
       for (CeedInt k = 0; k < 5; k++) dqi_j[k] = Grad_dq[0][k][i] * dXdx[0][j] + Grad_dq[1][k][i] * dXdx[1][j];
       dx_i[j]    = 1.;
       grad_ds[j] = StateFromQ_fwd(gas, s_int, dqi_j, x_i, dx_i, state_var);
->>>>>>> d2d6fc8f
     }
 
     CeedScalar dstrain_rate[6], dkmstress[6], stress[3][3], dstress[3][3], dFe[3];
@@ -696,17 +684,11 @@
     };
 
     State grad_s[3];
-    for (CeedInt k = 0; k < 3; k++) {
+    for (CeedInt j = 0; j < 3; j++) {
       CeedScalar dx_i[3] = {0}, dqi[5];
-<<<<<<< HEAD
-      for (CeedInt j = 0; j < 5; j++) dqi[j] = Grad_q[0][j][i] * dXdx[0][k] + Grad_q[1][j][i] * dXdx[1][k];
-      dx_i[k]   = 1.;
-      grad_s[k] = StateFromQi_fwd(gas, s, dqi, x_i, dx_i);
-=======
       for (CeedInt k = 0; k < 5; k++) dqi[k] = Grad_q[0][k][i] * dXdx[0][j] + Grad_q[1][k][i] * dXdx[1][j];
       dx_i[j]   = 1.;
       grad_s[j] = StateFromQ_fwd(gas, s, dqi, x_i, dx_i, state_var);
->>>>>>> d2d6fc8f
     }
 
     CeedScalar strain_rate[6], kmstress[6], stress[3][3], Fe[3];
@@ -778,17 +760,11 @@
     ds.Y.pressure = 0.;
 
     State grad_ds[3];
-    for (CeedInt k = 0; k < 3; k++) {
+    for (CeedInt j = 0; j < 3; j++) {
       CeedScalar dx_i[3] = {0}, dqi_j[5];
-<<<<<<< HEAD
-      for (CeedInt j = 0; j < 5; j++) dqi_j[j] = Grad_dq[0][j][i] * dXdx[0][k] + Grad_dq[1][j][i] * dXdx[1][k];
-      dx_i[k]    = 1.;
-      grad_ds[k] = StateFromQi_fwd(gas, s, dqi_j, x_i, dx_i);
-=======
       for (CeedInt k = 0; k < 5; k++) dqi_j[k] = Grad_dq[0][k][i] * dXdx[0][j] + Grad_dq[1][k][i] * dXdx[1][j];
       dx_i[j]    = 1.;
       grad_ds[j] = StateFromQ_fwd(gas, s, dqi_j, x_i, dx_i, state_var);
->>>>>>> d2d6fc8f
     }
 
     CeedScalar dstrain_rate[6], dkmstress[6], stress[3][3], dstress[3][3], dFe[3];
