--- conflicted
+++ resolved
@@ -94,7 +94,6 @@
   CeedQFunctionContextDestroy(&problem->ics.qfunction_context);
   problem->ics.qfunction               = ICsBlasius;
   problem->ics.qfunction_loc           = ICsBlasius_loc;
-<<<<<<< HEAD
   problem->apply_inflow.qfunction      = Blasius_Inflow;
   problem->apply_inflow.qfunction_loc  = Blasius_Inflow_loc;
   problem->apply_inflow_jacobian.qfunction = Blasius_Inflow_Jacobian;
@@ -103,12 +102,6 @@
   problem->apply_outflow.qfunction_loc = Blasius_Outflow_loc;
   problem->apply_outflow_jacobian.qfunction = Blasius_Outflow_Jacobian;
   problem->apply_outflow_jacobian.qfunction_loc = Blasius_Outflow_Jacobian_loc;
-=======
-  problem->apply_outflow.qfunction     = Blasius_Outflow;
-  problem->apply_outflow.qfunction_loc = Blasius_Outflow_loc;
-  problem->apply_inflow.qfunction      = Blasius_Inflow;
-  problem->apply_inflow.qfunction_loc  = Blasius_Inflow_loc;
->>>>>>> ba6664ae
 
   // CeedScalar mu = .04; // Pa s, dynamic viscosity
   CeedScalar Uinf          = 40;   // m/s
@@ -189,13 +182,10 @@
                                     &problem->apply_inflow_jacobian.qfunction_context);
   CeedQFunctionContextReferenceCopy(blasius_context,
                                     &problem->apply_outflow.qfunction_context);
-<<<<<<< HEAD
   CeedQFunctionContextReferenceCopy(blasius_context,
                                     &problem->apply_outflow_jacobian.qfunction_context);
-=======
   if (use_stg) {
     ierr = SetupSTG(comm, dm, problem, user, weakT, theta0, P0); CHKERRQ(ierr);
   }
->>>>>>> ba6664ae
   PetscFunctionReturn(0);
 }