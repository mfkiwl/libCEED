--- conflicted
+++ resolved
@@ -909,12 +909,8 @@
 
   // Setup
   code << "\n// -----------------------------------------------------------------------------\n";
-<<<<<<< HEAD
-  code << "\nextern \"C\" __global__ void "<<oper<<"(CeedInt nelem, void* ctx, HipFieldsInt indices, HipFields fields, HipFields_double B, HipFields_double G, double* W) {\n";
-=======
   code << "\nextern \"C\" __launch_bounds__(BLOCK_SIZE)\n";
-  code << "__global__ void "<<oper<<"(CeedInt nelem, void* ctx, HipFieldsInt indices, HipFields fields, HipFields B, HipFields G, CeedScalar* W) {\n";
->>>>>>> 86e1ed65
+  code << "__global__ void "<<oper<<"(CeedInt nelem, void* ctx, HipFieldsInt indices, HipFields fields, HipFields_double B, HipFields_double G, double* W) {\n";
   for (CeedInt i = 0; i < numinputfields; i++) {
     ierr = CeedQFunctionFieldGetEvalMode(qfinputfields[i], &emode);
     CeedChkBackend(ierr);
