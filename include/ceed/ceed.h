/// Copyright (c) 2017, Lawrence Livermore National Security, LLC. Produced at
/// the Lawrence Livermore National Laboratory. LLNL-CODE-734707. All Rights
/// reserved. See files LICENSE and NOTICE for details.
///
/// This file is part of CEED, a collection of benchmarks, miniapps, software
/// libraries and APIs for efficient high-order finite element and spectral
/// element discretizations for exascale applications. For more information and
/// source code availability see http://github.com/ceed
///
/// The CEED research is supported by the Exascale Computing Project 17-SC-20-SC,
/// a collaborative effort of two U.S. Department of Energy organizations (Office
/// of Science and the National Nuclear Security Administration) responsible for
/// the planning and preparation of a capable exascale ecosystem, including
/// software, applications, hardware, advanced system engineering and early
/// testbed platforms, in support of the nation's exascale computing imperative.

/// @file
/// Public header for user and utility components of libCEED
#ifndef _ceed_h
#define _ceed_h

/// @defgroup Ceed Ceed: core components
/// @defgroup CeedVector CeedVector: storing and manipulating vectors
/// @defgroup CeedElemRestriction CeedElemRestriction: restriction from local vectors to elements
/// @defgroup CeedBasis CeedBasis: fully discrete finite element-like objects
/// @defgroup CeedQFunction CeedQFunction: independent operations at quadrature points
/// @defgroup CeedOperator CeedOperator: composed FE-type operations on vectors
///
/// @page FunctionCategories libCEED: Types of Functions
///    libCEED provides three different header files depending upon the type of
///    functions a user requires.
/// @section Utility Utility Functions
///    These functions are intended general utilities that may be useful to
///    libCEED developers and users. These functions can generally be found in
///    "ceed.h".
/// @section User User Functions
///    These functions are intended to be used by general users of libCEED
///    and can generally be found in "ceed.h".
/// @section Advanced Advanced Functions
///    These functions are intended to be used by advanced users of libCEED
///    and can generally be found in "ceed.h".
/// @section Backend Backend Developer Functions
///    These functions are intended to be used by backend developers of
///    libCEED and can generally be found in "ceed-backend.h".
/// @section Developer Library Developer Functions
///    These functions are intended to be used by library developers of
///    libCEED and can generally be found in "ceed-impl.h".

#if !defined(CEED_SKIP_VISIBILITY)
#  define CEED_VISIBILITY(mode) __attribute__((visibility(#mode)))
#else
#  define CEED_VISIBILITY(mode)
#endif

/**
  CEED_EXTERN is used in this header to denote all publicly visible symbols.

  No other file should declare publicly visible symbols, thus it should never be
  used outside ceed.h.
 */
#ifdef __cplusplus
#  define CEED_EXTERN extern "C" CEED_VISIBILITY(default)
#else
#  define CEED_EXTERN extern CEED_VISIBILITY(default)
#endif

#include <stdarg.h>
#include <stdbool.h>
#include <stdio.h>

<<<<<<< HEAD
/// Integer type, used for indexing
/// @ingroup Ceed
typedef int32_t CeedInt;

/// Integer type, used array sizes
/// @ingroup Ceed
typedef ptrdiff_t CeedSize;

/// Scalar (floating point) types
/// @ingroup Ceed
typedef enum {
  /// Single precision
  CEED_SCALAR_FP32,
  /// Double precision
  CEED_SCALAR_FP64,
  /// Total number of allowed scalar precision types
  CEED_NUM_PRECISIONS,
} CeedScalarType;
/// Struct for holding data in multiple precisions for mixed-precision-enabled
/// backends
typedef struct {
  void *values[CEED_NUM_PRECISIONS]; // Size equals CEED_NUM_PRECISIONS
} CeedScalarArray;
/// Base scalar type for the library to use: change which header is 
/// included to change the precision.
#include "ceed-f64.h"
=======
/// Typedefs and macros used in public interfaces and user QFunction source
#include "types.h"
>>>>>>> 12f40bf0

/// Library context created by CeedInit()
/// @ingroup CeedUser
typedef struct Ceed_private *Ceed;
/// Non-blocking Ceed interfaces return a CeedRequest.
/// To perform an operation immediately, pass \ref CEED_REQUEST_IMMEDIATE instead.
/// @ingroup CeedUser
typedef struct CeedRequest_private *CeedRequest;
/// Handle for vectors over the field \ref CeedScalar
/// @ingroup CeedVectorUser
typedef struct CeedVector_private *CeedVector;
/// Handle for object describing restriction to elements
/// @ingroup CeedElemRestrictionUser
typedef struct CeedElemRestriction_private *CeedElemRestriction;
/// Handle for object describing discrete finite element evaluations
/// @ingroup CeedBasisUser
typedef struct CeedBasis_private *CeedBasis;
/// Handle for object describing CeedQFunction fields
/// @ingroup CeedQFunctionBackend
typedef struct CeedQFunctionField_private *CeedQFunctionField;
/// Handle for object describing functions evaluated independently at quadrature points
/// @ingroup CeedQFunctionUser
typedef struct CeedQFunction_private *CeedQFunction;
/// Handle for object describing CeedOperator fields
/// @ingroup CeedOperatorBackend
typedef struct CeedOperatorField_private *CeedOperatorField;
/// Handle for object describing context data for CeedQFunctions
/// @ingroup CeedQFunctionUser
typedef struct CeedQFunctionContext_private *CeedQFunctionContext;
/// Handle for object describing registered fields for CeedQFunctionContext
/// @ingroup CeedQFunctionUser
typedef struct CeedContextFieldLabel_private *CeedContextFieldLabel;
/// Handle for object describing FE-type operators acting on vectors
///
/// Given an element restriction \f$E\f$, basis evaluator \f$B\f$, and
///   quadrature function\f$f\f$, a CeedOperator expresses operations of the form
///   $$ E^T B^T f(B E u) $$
///   acting on the vector \f$u\f$.
/// @ingroup CeedOperatorUser
typedef struct CeedOperator_private *CeedOperator;

CEED_EXTERN int CeedRegistryGetList(size_t *n, char ***const resources, CeedInt **array);
CEED_EXTERN int CeedInit(const char *resource, Ceed *ceed);
CEED_EXTERN int CeedReferenceCopy(Ceed ceed, Ceed *ceed_copy);
CEED_EXTERN int CeedGetResource(Ceed ceed, const char **resource);
CEED_EXTERN int CeedIsDeterministic(Ceed ceed, bool *is_deterministic);
CEED_EXTERN int CeedAddJitSourceRoot(Ceed ceed, const char *jit_source_root);
CEED_EXTERN int CeedView(Ceed ceed, FILE *stream);
CEED_EXTERN int CeedDestroy(Ceed *ceed);

CEED_EXTERN int CeedErrorImpl(Ceed, const char *, int, const char *, int,
                              const char *, ...);
/// Raise an error on ceed object
///
/// @param ceed Ceed library context or NULL
/// @param ecode Error code (int)
/// @param ... printf-style format string followed by arguments as needed
///
/// @ingroup Ceed
/// @sa CeedSetErrorHandler()
#if defined(__clang__)
/// Use nonstandard ternary to convince the compiler/clang-tidy that this
/// function never returns zero.
#  define CeedError(ceed, ecode, ...)                                     \
  (CeedErrorImpl((ceed), __FILE__, __LINE__, __func__, (ecode), __VA_ARGS__), (ecode))
#else
#  define CeedError(ceed, ecode, ...)                                     \
  CeedErrorImpl((ceed), __FILE__, __LINE__, __func__, (ecode), __VA_ARGS__) ?: (ecode)
#endif

/// Ceed error handlers
CEED_EXTERN int CeedErrorReturn(Ceed, const char *, int, const char *, int,
                                const char *, va_list *);
CEED_EXTERN int CeedErrorStore(Ceed, const char *, int, const char *, int,
                               const char *, va_list *);
CEED_EXTERN int CeedErrorAbort(Ceed, const char *, int, const char *, int,
                               const char *, va_list *);
CEED_EXTERN int CeedErrorExit(Ceed, const char *, int, const char *, int,
                              const char *, va_list *);
typedef int (*CeedErrorHandler)(Ceed, const char *, int,
                                const char *, int, const char *,
                                va_list *);
CEED_EXTERN int CeedSetErrorHandler(Ceed ceed, CeedErrorHandler eh);
CEED_EXTERN int CeedGetErrorMessage(Ceed, const char **err_msg);
CEED_EXTERN int CeedResetErrorMessage(Ceed, const char **err_msg);

/// libCEED library version numbering
/// @ingroup Ceed
#define CEED_VERSION_MAJOR 0
#define CEED_VERSION_MINOR 10
#define CEED_VERSION_PATCH 1
#define CEED_VERSION_RELEASE false

/// Compile-time check that the the current library version is at least as
/// recent as the specified version. This macro is typically used in
/// @code
/// #if CEED_VERSION_GE(0, 8, 0)
///   code path that needs at least 0.8.0
/// #else
///   fallback code for older versions
/// #endif
/// @endcode
///
/// A non-release version always compares as positive infinity.
///
/// @param major   Major version
/// @param minor   Minor version
/// @param patch   Patch (subminor) version
///
/// @ingroup Ceed
/// @sa CeedGetVersion()
#define CEED_VERSION_GE(major, minor, patch)                                   \
  (!CEED_VERSION_RELEASE ||                                                    \
   (CEED_VERSION_MAJOR > major ||                                              \
    (CEED_VERSION_MAJOR == major &&                                            \
     (CEED_VERSION_MINOR > minor ||                                            \
      (CEED_VERSION_MINOR == minor && CEED_VERSION_PATCH >= patch)))))

CEED_EXTERN int CeedGetVersion(int *major, int *minor, int *patch,
                               bool *release);

CEED_EXTERN int CeedGetScalarType(CeedScalarType *scalar_type);

CEED_EXTERN const char *const *CeedErrorTypes;

/// Specify memory type
///
/// Many Ceed interfaces take or return pointers to memory.  This enum is used to
/// specify where the memory being provided or requested must reside.
/// @ingroup Ceed
typedef enum {
  /// Memory resides on the host
  CEED_MEM_HOST,
  /// Memory resides on a device (corresponding to \ref Ceed resource)
  CEED_MEM_DEVICE,
} CeedMemType;
CEED_EXTERN const char *const CeedMemTypes[];

CEED_EXTERN int CeedGetPreferredMemType(Ceed ceed, CeedMemType *type);

/// Conveys ownership status of arrays passed to Ceed interfaces.
/// @ingroup Ceed
typedef enum {
  /// Implementation will copy the values and not store the passed pointer.
  CEED_COPY_VALUES,
  /// Implementation can use and modify the data provided by the user, but does
  /// not take ownership.
  CEED_USE_POINTER,
  /// Implementation takes ownership of the pointer and will free using
  /// CeedFree() when done using it.  The user should not assume that the
  /// pointer remains valid after ownership has been transferred.  Note that
  /// arrays allocated using C++ operator new or other allocators cannot
  /// generally be freed using CeedFree().  CeedFree() is capable of freeing any
  /// memory that can be freed using free(3).
  CEED_OWN_POINTER,
} CeedCopyMode;
CEED_EXTERN const char *const CeedCopyModes[];

/// Denotes type of vector norm to be computed
/// @ingroup CeedVector
typedef enum {
  /// L_1 norm: sum_i |x_i|
  CEED_NORM_1,
  /// L_2 norm: sqrt(sum_i |x_i|^2)
  CEED_NORM_2,
  /// L_Infinity norm: max_i |x_i|
  CEED_NORM_MAX,
} CeedNormType;

CEED_EXTERN int CeedVectorCreate(Ceed ceed, CeedSize len, CeedVector *vec);
CEED_EXTERN int CeedVectorReferenceCopy(CeedVector vec, CeedVector *vec_copy);
CEED_EXTERN int CeedVectorSetArray(CeedVector vec, CeedMemType mem_type,
                                   CeedCopyMode copy_mode, CeedScalar *array);
CEED_EXTERN int CeedVectorSetArrayFP32(CeedVector vec, CeedMemType mem_type,
                                       CeedCopyMode copy_mode, float *array);
CEED_EXTERN int CeedVectorSetArrayFP64(CeedVector vec, CeedMemType mem_type,
                                       CeedCopyMode copy_mode, double *array);
CEED_EXTERN int CeedVectorSetValue(CeedVector vec, CeedScalar value);
CEED_EXTERN int CeedVectorSyncArray(CeedVector vec, CeedMemType mem_type);
CEED_EXTERN int CeedVectorSyncArrayFP32(CeedVector vec, CeedMemType mem_type);
CEED_EXTERN int CeedVectorSyncArrayFP64(CeedVector vec, CeedMemType mem_type);
CEED_EXTERN int CeedVectorTakeArray(CeedVector vec, CeedMemType mem_type,
                                    CeedScalar **array);
CEED_EXTERN int CeedVectorTakeArrayFP32(CeedVector vec, CeedMemType mem_type,
                                        float **array);
CEED_EXTERN int CeedVectorTakeArrayFP64(CeedVector vec, CeedMemType mem_type,
                                        double **array);
CEED_EXTERN int CeedVectorGetArray(CeedVector vec, CeedMemType mem_type,
                                   CeedScalar **array);
CEED_EXTERN int CeedVectorGetArrayFP32(CeedVector vec, CeedMemType mem_type,
                                       float **array);
CEED_EXTERN int CeedVectorGetArrayFP64(CeedVector vec, CeedMemType mem_type,
                                       double **array);
CEED_EXTERN int CeedVectorGetArrayRead(CeedVector vec, CeedMemType mem_type,
                                       const CeedScalar **array);
CEED_EXTERN int CeedVectorGetArrayReadFP32(CeedVector vec, CeedMemType mem_type,
                                           const float **array);
CEED_EXTERN int CeedVectorGetArrayReadFP64(CeedVector vec, CeedMemType mem_type,
                                           const double **array);
CEED_EXTERN int CeedVectorGetArrayWrite(CeedVector vec, CeedMemType mem_type,
                                        CeedScalar **array);
CEED_EXTERN int CeedVectorGetArrayWriteFP32(CeedVector vec, CeedMemType mem_type,
                                            float **array);
CEED_EXTERN int CeedVectorGetArrayWriteFP64(CeedVector vec, CeedMemType mem_type,
                                            double **array);
CEED_EXTERN int CeedVectorRestoreArray(CeedVector vec, CeedScalar **array);
CEED_EXTERN int CeedVectorRestoreArrayFP32(CeedVector vec, float **array);
CEED_EXTERN int CeedVectorRestoreArrayFP64(CeedVector vec, double **array);
CEED_EXTERN int CeedVectorRestoreArrayRead(CeedVector vec,
    const CeedScalar **array);
CEED_EXTERN int CeedVectorRestoreArrayReadFP32(CeedVector vec,
    const float **array);
CEED_EXTERN int CeedVectorRestoreArrayReadFP64(CeedVector vec,
    const double **array);
CEED_EXTERN int CeedVectorCheckArrayStatus(CeedVector vec, CeedMemType mem_type, 
    unsigned int *valid_status, unsigned int *borrowed_status, 
    unsigned int *owned_status);
CEED_EXTERN int CeedVectorNorm(CeedVector vec, CeedNormType type,
                               CeedScalar *norm);
CEED_EXTERN int CeedVectorScale(CeedVector x, CeedScalar alpha);
CEED_EXTERN int CeedVectorAXPY(CeedVector y, CeedScalar alpha, CeedVector x);
CEED_EXTERN int CeedVectorPointwiseMult(CeedVector w, CeedVector x, CeedVector y);
CEED_EXTERN int CeedVectorReciprocal(CeedVector vec);
CEED_EXTERN int CeedVectorView(CeedVector vec, const char *fp_fmt, FILE *stream);
CEED_EXTERN int CeedVectorGetCeed(CeedVector vec, Ceed *ceed);
CEED_EXTERN int CeedVectorGetLength(CeedVector vec, CeedSize *length);
CEED_EXTERN int CeedVectorDestroy(CeedVector *vec);

CEED_EXTERN CeedRequest *const CEED_REQUEST_IMMEDIATE;
CEED_EXTERN CeedRequest *const CEED_REQUEST_ORDERED;
CEED_EXTERN int CeedRequestWait(CeedRequest *req);

/// Argument for CeedOperatorSetField that vector is collocated with
/// quadrature points, only used with CeedEvalMode CEED_EVAL_NONE
/// @ingroup CeedBasis
CEED_EXTERN const CeedBasis CEED_BASIS_COLLOCATED;

/// Argument for CeedOperatorSetField to use active input or output
/// @ingroup CeedVector
CEED_EXTERN const CeedVector CEED_VECTOR_ACTIVE;

/// Argument for CeedOperatorSetField to use no vector, used with
/// qfunction input with eval mode CEED_EVAL_WEIGHT
/// @ingroup CeedVector
CEED_EXTERN const CeedVector CEED_VECTOR_NONE;

/// Argument for CeedOperatorSetField to use no ElemRestriction, only used with
/// eval mode CEED_EVAL_WEIGHT.
/// @ingroup CeedElemRestriction
CEED_EXTERN const CeedElemRestriction CEED_ELEMRESTRICTION_NONE;

/// Argument for CeedOperatorCreate that QFunction is not created by user.
/// Only used for QFunctions dqf and dqfT. If implemented, a backend may
/// attempt to provide the action of these QFunctions.
/// @ingroup CeedQFunction
CEED_EXTERN const CeedQFunction CEED_QFUNCTION_NONE;

/// Denotes whether a linear transformation or its transpose should be applied
/// @ingroup CeedBasis
typedef enum {
  /// Apply the linear transformation
  CEED_NOTRANSPOSE,
  /// Apply the transpose
  CEED_TRANSPOSE
} CeedTransposeMode;
CEED_EXTERN const char *const CeedTransposeModes[];

/// Argument for CeedElemRestrictionCreateStrided that L-vector is in
/// the Ceed backend's preferred layout. This argument should only be used
/// with vectors created by a Ceed backend.
/// @ingroup CeedElemRestriction
CEED_EXTERN const CeedInt CEED_STRIDES_BACKEND[3];

CEED_EXTERN int CeedElemRestrictionCreate(Ceed ceed, CeedInt num_elem,
    CeedInt elem_size, CeedInt num_comp, CeedInt comp_stride, CeedSize l_size,
    CeedMemType mem_type, CeedCopyMode copy_mode, const CeedInt *offsets,
    CeedElemRestriction *rstr);
CEED_EXTERN int CeedElemRestrictionCreateOriented(Ceed ceed, CeedInt num_elem,
    CeedInt elem_size, CeedInt num_comp, CeedInt comp_stride, CeedSize l_size,
    CeedMemType mem_type, CeedCopyMode copy_mode, const CeedInt *offsets,
    const bool *orient, CeedElemRestriction *rstr);
CEED_EXTERN int CeedElemRestrictionCreateStrided(Ceed ceed,
    CeedInt num_elem, CeedInt elem_size, CeedInt num_comp, CeedSize l_size,
    const CeedInt strides[3], CeedElemRestriction *rstr);
CEED_EXTERN int CeedElemRestrictionCreateBlocked(Ceed ceed, CeedInt num_elem,
    CeedInt elem_size, CeedInt blk_size, CeedInt num_comp, CeedInt comp_stride,
    CeedSize l_size, CeedMemType mem_type, CeedCopyMode copy_mode,
    const CeedInt *offsets, CeedElemRestriction *rstr);
CEED_EXTERN int CeedElemRestrictionCreateBlockedStrided(Ceed ceed,
    CeedInt num_elem, CeedInt elem_size, CeedInt blk_size, CeedInt num_comp,
    CeedSize l_size, const CeedInt strides[3], CeedElemRestriction *rstr);
CEED_EXTERN int CeedElemRestrictionReferenceCopy(CeedElemRestriction rstr,
    CeedElemRestriction *rstr_copy);
CEED_EXTERN int CeedElemRestrictionCreateVector(CeedElemRestriction rstr,
    CeedVector *lvec, CeedVector *evec);
CEED_EXTERN int CeedElemRestrictionApply(CeedElemRestriction rstr,
    CeedTransposeMode t_mode, CeedVector u, CeedVector ru, CeedRequest *request);
CEED_EXTERN int CeedElemRestrictionApplyBlock(CeedElemRestriction rstr,
    CeedInt block, CeedTransposeMode t_mode, CeedVector u, CeedVector ru,
    CeedRequest *request);
CEED_EXTERN int CeedElemRestrictionGetCeed(CeedElemRestriction rstr,
    Ceed *ceed);
CEED_EXTERN int CeedElemRestrictionGetCompStride(CeedElemRestriction rstr,
    CeedInt *comp_stride);
CEED_EXTERN int CeedElemRestrictionGetNumElements(CeedElemRestriction rstr,
    CeedInt *num_elem);
CEED_EXTERN int CeedElemRestrictionGetElementSize(CeedElemRestriction rstr,
    CeedInt *elem_size);
CEED_EXTERN int CeedElemRestrictionGetLVectorSize(CeedElemRestriction rstr,
    CeedSize *l_size);
CEED_EXTERN int CeedElemRestrictionGetNumComponents(CeedElemRestriction rstr,
    CeedInt *num_comp);
CEED_EXTERN int CeedElemRestrictionGetNumBlocks(CeedElemRestriction rstr,
    CeedInt *num_blk);
CEED_EXTERN int CeedElemRestrictionGetBlockSize(CeedElemRestriction rstr,
    CeedInt *blk_size);
CEED_EXTERN int CeedElemRestrictionGetMultiplicity(CeedElemRestriction rstr,
    CeedVector mult);
CEED_EXTERN int CeedElemRestrictionView(CeedElemRestriction rstr, FILE *stream);
CEED_EXTERN int CeedElemRestrictionDestroy(CeedElemRestriction *rstr);

// The formalism here is that we have the structure
//  \int_\Omega v^T f_0(u, \nabla u, qdata) + (\nabla v)^T f_1(u, \nabla u, qdata)
// where gradients are with respect to the reference element.

/// Basis evaluation mode
///
/// Modes can be bitwise ORed when passing to most functions.
/// @ingroup CeedBasis
typedef enum {
  /// Perform no evaluation (either because there is no data or it is already at
  /// quadrature points)
  CEED_EVAL_NONE   = 0,
  /// Interpolate from nodes to quadrature points
  CEED_EVAL_INTERP = 1,
  /// Evaluate gradients at quadrature points from input in a nodal basis
  CEED_EVAL_GRAD   = 2,
  /// Evaluate divergence at quadrature points from input in a nodal basis
  CEED_EVAL_DIV    = 4,
  /// Evaluate curl at quadrature points from input in a nodal basis
  CEED_EVAL_CURL   = 8,
  /// Using no input, evaluate quadrature weights on the reference element
  CEED_EVAL_WEIGHT = 16,
} CeedEvalMode;
CEED_EXTERN const char *const CeedEvalModes[];

/// Type of quadrature; also used for location of nodes
/// @ingroup CeedBasis
typedef enum {
  /// Gauss-Legendre quadrature
  CEED_GAUSS         = 0,
  /// Gauss-Legendre-Lobatto quadrature
  CEED_GAUSS_LOBATTO = 1,
} CeedQuadMode;
CEED_EXTERN const char *const CeedQuadModes[];

/// Type of basis shape to create non-tensor H1 element basis
///
/// Dimension can be extracted with bitwise AND
/// (CeedElemTopology & 2**(dim + 2)) == TRUE
/// @ingroup CeedBasis
typedef enum {
  /// Line
  CEED_TOPOLOGY_LINE     = 1 << 16 | 0,
  /// Triangle - 2D shape
  CEED_TOPOLOGY_TRIANGLE = 2 << 16 | 1,
  /// Quadralateral - 2D shape
  CEED_TOPOLOGY_QUAD     = 2 << 16 | 2,
  /// Tetrahedron - 3D shape
  CEED_TOPOLOGY_TET      = 3 << 16 | 3,
  /// Pyramid - 3D shape
  CEED_TOPOLOGY_PYRAMID  = 3 << 16 | 4,
  /// Prism - 3D shape
  CEED_TOPOLOGY_PRISM    = 3 << 16 | 5,
  /// Hexehedron - 3D shape
  CEED_TOPOLOGY_HEX      = 3 << 16 | 6,
} CeedElemTopology;
CEED_EXTERN const char *const CeedElemTopologies[];

CEED_EXTERN int CeedBasisCreateTensorH1Lagrange(Ceed ceed, CeedInt dim,
    CeedInt num_comp, CeedInt P, CeedInt Q, CeedQuadMode quad_mode, CeedBasis *basis);
CEED_EXTERN int CeedBasisCreateTensorH1(Ceed ceed, CeedInt dim, CeedInt num_comp,
                                        CeedInt P_1d, CeedInt Q_1d,
                                        const CeedScalar *interp_1d,
                                        const CeedScalar *grad_1d,
                                        const CeedScalar *q_ref_1d,
                                        const CeedScalar *q_weight_1d,
                                        CeedBasis *basis);
CEED_EXTERN int CeedBasisCreateH1(Ceed ceed, CeedElemTopology topo,
                                  CeedInt num_comp,
                                  CeedInt num_nodes, CeedInt nqpts,
                                  const CeedScalar *interp,
                                  const CeedScalar *grad,
                                  const CeedScalar *q_ref,
                                  const CeedScalar *q_weights, CeedBasis *basis);
CEED_EXTERN int CeedBasisCreateHdiv(Ceed ceed, CeedElemTopology topo,
                                    CeedInt num_comp,
                                    CeedInt num_nodes, CeedInt nqpts,
                                    const CeedScalar *interp,
                                    const CeedScalar *div,
                                    const CeedScalar *q_ref,
                                    const CeedScalar *q_weights, CeedBasis *basis);
CEED_EXTERN int CeedBasisCreateProjection(CeedBasis basis_from, CeedBasis basis_to, CeedBasis *basis_project);
CEED_EXTERN int CeedBasisReferenceCopy(CeedBasis basis, CeedBasis *basis_copy);
CEED_EXTERN int CeedBasisView(CeedBasis basis, FILE *stream);
CEED_EXTERN int CeedBasisApply(CeedBasis basis, CeedInt num_elem,
                               CeedTransposeMode t_mode,
                               CeedEvalMode eval_mode, CeedVector u, CeedVector v);
CEED_EXTERN int CeedBasisGetCeed(CeedBasis basis, Ceed *ceed);
CEED_EXTERN int CeedBasisGetDimension(CeedBasis basis, CeedInt *dim);
CEED_EXTERN int CeedBasisGetTopology(CeedBasis basis, CeedElemTopology *topo);
CEED_EXTERN int CeedBasisGetNumQuadratureComponents(CeedBasis basis, CeedInt *Q_comp);
CEED_EXTERN int CeedBasisGetNumComponents(CeedBasis basis, CeedInt *num_comp);
CEED_EXTERN int CeedBasisGetNumNodes(CeedBasis basis, CeedInt *P);
CEED_EXTERN int CeedBasisGetNumNodes1D(CeedBasis basis, CeedInt *P_1d);
CEED_EXTERN int CeedBasisGetNumQuadraturePoints(CeedBasis basis, CeedInt *Q);
CEED_EXTERN int CeedBasisGetNumQuadraturePoints1D(CeedBasis basis,
    CeedInt *Q_1d);
CEED_EXTERN int CeedBasisGetQRef(CeedBasis basis, const CeedScalar **q_ref);
CEED_EXTERN int CeedBasisGetQWeights(CeedBasis basis,
                                     const CeedScalar **q_weights);
CEED_EXTERN int CeedBasisGetInterp(CeedBasis basis, const CeedScalar **interp);
CEED_EXTERN int CeedBasisGetInterp1D(CeedBasis basis,
                                     const CeedScalar **interp_1d);
CEED_EXTERN int CeedBasisGetGrad(CeedBasis basis, const CeedScalar **grad);
CEED_EXTERN int CeedBasisGetGrad1D(CeedBasis basis, const CeedScalar **grad_1d);
CEED_EXTERN int CeedBasisGetDiv(CeedBasis basis, const CeedScalar **div);
CEED_EXTERN int CeedBasisDestroy(CeedBasis *basis);

CEED_EXTERN int CeedGaussQuadrature(CeedInt Q, CeedScalar *q_ref_1d,
                                    CeedScalar *q_weight_1d);
CEED_EXTERN int CeedLobattoQuadrature(CeedInt Q, CeedScalar *q_ref_1d,
                                      CeedScalar *q_weight_1d);
CEED_EXTERN int CeedQRFactorization(Ceed ceed, CeedScalar *mat, CeedScalar *tau,
                                    CeedInt m, CeedInt n);
CEED_EXTERN int CeedSymmetricSchurDecomposition(Ceed ceed, CeedScalar *mat,
    CeedScalar *lambda, CeedInt n);
CEED_EXTERN int CeedSimultaneousDiagonalization(Ceed ceed, CeedScalar *mat_A,
    CeedScalar *mat_B, CeedScalar *x, CeedScalar *lambda, CeedInt n);

/** Handle for the user provided CeedQFunction callback function

 @param[in,out] ctx  User-defined context set using CeedQFunctionSetContext() or NULL
 @param[in] Q        Number of quadrature points at which to evaluate
 @param[in] in       Array of pointers to each input argument in the order provided
                       by the user in CeedQFunctionAddInput().  Each array has shape
                       `[dim, num_comp, Q]` where `dim` is the geometric dimension for
                       \ref CEED_EVAL_GRAD (`dim=1` for \ref CEED_EVAL_INTERP) and
                       `num_comp` is the number of field components (`num_comp=1` for
                       scalar fields).  This results in indexing the `i`th input at
                       quadrature point `j` as `in[i][(d*num_comp + c)*Q + j]`.
 @param[out]   out   Array of pointers to each output array in the order provided
                       using CeedQFunctionAddOutput().  The shapes are as above for
                       \a in.

 @return An error code: 0 - success, otherwise - failure

 @ingroup CeedQFunction
**/
typedef int (*CeedQFunctionUser)(void *ctx, const CeedInt Q,
                                 const CeedScalar *const *in,
                                 CeedScalar *const *out);

CEED_EXTERN int CeedQFunctionCreateInterior(Ceed ceed, CeedInt vec_length,
    CeedQFunctionUser f, const char *source, CeedQFunction *qf);
CEED_EXTERN int CeedQFunctionCreateInteriorByName(Ceed ceed, const char *name,
    CeedQFunction *qf);
CEED_EXTERN int CeedQFunctionCreateIdentity(Ceed ceed, CeedInt size,
    CeedEvalMode in_mode, CeedEvalMode out_mode, CeedQFunction *qf);
CEED_EXTERN int CeedQFunctionReferenceCopy(CeedQFunction qf, CeedQFunction *qf_copy);
CEED_EXTERN int CeedQFunctionAddInput(CeedQFunction qf, const char *field_name,
                                      CeedInt size, CeedEvalMode eval_mode);
CEED_EXTERN int CeedQFunctionAddOutput(CeedQFunction qf, const char *field_name,
                                       CeedInt size, CeedEvalMode eval_mode);
CEED_EXTERN int CeedQFunctionGetFields(CeedQFunction qf,
                                       CeedInt *num_input_fields,
                                       CeedQFunctionField **input_fields,
                                       CeedInt *num_output_fields,
                                       CeedQFunctionField **output_fields);
CEED_EXTERN int CeedQFunctionSetContext(CeedQFunction qf,
                                        CeedQFunctionContext ctx);
CEED_EXTERN int CeedQFunctionSetContextWritable(CeedQFunction qf, bool is_writable);
CEED_EXTERN int CeedQFunctionSetUserFlopsEstimate(CeedQFunction qf, CeedSize flops);
CEED_EXTERN int CeedQFunctionView(CeedQFunction qf, FILE *stream);
CEED_EXTERN int CeedQFunctionGetCeed(CeedQFunction qf, Ceed *ceed);
CEED_EXTERN int CeedQFunctionApply(CeedQFunction qf, CeedInt Q,
                                   CeedVector *u, CeedVector *v);
CEED_EXTERN int CeedQFunctionDestroy(CeedQFunction *qf);

CEED_EXTERN int CeedQFunctionFieldGetName(CeedQFunctionField qf_field,
    char **field_name);
CEED_EXTERN int CeedQFunctionFieldGetSize(CeedQFunctionField qf_field,
    CeedInt *size);
CEED_EXTERN int CeedQFunctionFieldGetEvalMode(CeedQFunctionField qf_field,
    CeedEvalMode *eval_mode);

/// Denotes type of data stored in a CeedQFunctionContext field
/// @ingroup CeedQFunction
typedef enum {
  /// Double precision value
  CEED_CONTEXT_FIELD_DOUBLE = 1,
  /// 32 bit integer value
  CEED_CONTEXT_FIELD_INT32  = 2,
} CeedContextFieldType;
CEED_EXTERN const char *const CeedContextFieldTypes[];

/** Handle for the user provided CeedQFunctionContextDataDestroy callback function

 @param[in,out] data  User-CeedQFunctionContext data

 @return An error code: 0 - success, otherwise - failure

 @ingroup CeedQFunction
**/
typedef int (*CeedQFunctionContextDataDestroyUser)(void *data);

CEED_EXTERN int CeedQFunctionContextCreate(Ceed ceed,
    CeedQFunctionContext *ctx);
CEED_EXTERN int CeedQFunctionContextReferenceCopy(CeedQFunctionContext ctx,
    CeedQFunctionContext *ctx_copy);
CEED_EXTERN int CeedQFunctionContextSetData(CeedQFunctionContext ctx,
    CeedMemType mem_type, CeedCopyMode copy_mode, size_t size, void *data);
CEED_EXTERN int CeedQFunctionContextTakeData(CeedQFunctionContext ctx,
    CeedMemType mem_type, void *data);
CEED_EXTERN int CeedQFunctionContextGetData(CeedQFunctionContext ctx,
    CeedMemType mem_type, void *data);
CEED_EXTERN int CeedQFunctionContextGetDataRead(CeedQFunctionContext ctx,
    CeedMemType mem_type, void *data);
CEED_EXTERN int CeedQFunctionContextRestoreData(CeedQFunctionContext ctx,
    void *data);
CEED_EXTERN int CeedQFunctionContextRestoreDataRead(CeedQFunctionContext ctx,
    void *data);
CEED_EXTERN int CeedQFunctionContextRegisterDouble(CeedQFunctionContext ctx,
    const char *field_name, size_t field_offset, size_t num_values,
    const char *field_description);
CEED_EXTERN int CeedQFunctionContextRegisterInt32(CeedQFunctionContext ctx,
    const char *field_name, size_t field_offset, size_t num_values,
    const char *field_description);
CEED_EXTERN int CeedQFunctionContextGetAllFieldLabels(CeedQFunctionContext ctx,
    const CeedContextFieldLabel **field_labels, CeedInt *num_fields);
CEED_EXTERN int CeedContextFieldLabelGetDescription(CeedContextFieldLabel label,
    const char **field_name, const char **field_description, size_t *num_values,
    CeedContextFieldType *field_type);
CEED_EXTERN int CeedQFunctionContextGetContextSize(CeedQFunctionContext ctx,
    size_t *ctx_size);
CEED_EXTERN int CeedQFunctionContextView(CeedQFunctionContext ctx,
    FILE *stream);
CEED_EXTERN int CeedQFunctionContextSetDataDestroy(CeedQFunctionContext ctx,
    CeedMemType f_mem_type, CeedQFunctionContextDataDestroyUser f);
CEED_EXTERN int CeedQFunctionContextDestroy(CeedQFunctionContext *ctx);

CEED_EXTERN int CeedOperatorCreate(Ceed ceed, CeedQFunction qf,
                                   CeedQFunction dqf, CeedQFunction dqfT,
                                   CeedOperator *op);
CEED_EXTERN int CeedCompositeOperatorCreate(Ceed ceed, CeedOperator *op);
CEED_EXTERN int CeedOperatorReferenceCopy(CeedOperator op, CeedOperator *op_copy);
CEED_EXTERN int CeedOperatorSetField(CeedOperator op, const char *field_name,
                                     CeedElemRestriction r, CeedBasis b,
                                     CeedVector v);
CEED_EXTERN int CeedOperatorGetFields(CeedOperator op,
                                      CeedInt *num_input_fields,
                                      CeedOperatorField **input_fields,
                                      CeedInt *num_output_fields,
                                      CeedOperatorField **output_fields);
CEED_EXTERN int CeedCompositeOperatorAddSub(CeedOperator composite_op,
    CeedOperator sub_op);
CEED_EXTERN int CeedOperatorCheckReady(CeedOperator op);
CEED_EXTERN int CeedOperatorGetActiveVectorLengths(CeedOperator op, CeedSize *input_size, CeedSize *output_size);
CEED_EXTERN int CeedOperatorSetQFunctionAssemblyReuse(CeedOperator op, bool reuse_assembly_data);
CEED_EXTERN int CeedOperatorSetQFunctionAssemblyDataUpdateNeeded(CeedOperator op, bool needs_data_update);
CEED_EXTERN int CeedOperatorLinearAssembleQFunction(CeedOperator op,
    CeedVector *assembled, CeedElemRestriction *rstr, CeedRequest *request);
CEED_EXTERN int CeedOperatorLinearAssembleQFunctionBuildOrUpdate(CeedOperator op,
    CeedVector *assembled, CeedElemRestriction *rstr, CeedRequest *request);
CEED_EXTERN int CeedOperatorLinearAssembleDiagonal(CeedOperator op,
    CeedVector assembled, CeedRequest *request);
CEED_EXTERN int CeedOperatorLinearAssembleAddDiagonal(CeedOperator op,
    CeedVector assembled, CeedRequest *request);
CEED_EXTERN int CeedOperatorLinearAssemblePointBlockDiagonal(CeedOperator op,
    CeedVector assembled, CeedRequest *request);
CEED_EXTERN int CeedOperatorLinearAssembleAddPointBlockDiagonal(CeedOperator op,
    CeedVector assembled, CeedRequest *request);
CEED_EXTERN int CeedOperatorLinearAssembleSymbolic(CeedOperator op,
     CeedSize *num_entries, CeedInt **rows, CeedInt **cols);
CEED_EXTERN int CeedOperatorLinearAssemble(CeedOperator op, CeedVector values);
CEED_EXTERN int CeedOperatorMultigridLevelCreate(CeedOperator op_fine,
    CeedVector p_mult_fine, CeedElemRestriction rstr_coarse, CeedBasis basis_coarse,
    CeedOperator *op_coarse, CeedOperator *op_prolong, CeedOperator *op_restrict);
CEED_EXTERN int CeedOperatorMultigridLevelCreateTensorH1(
  CeedOperator op_fine, CeedVector p_mult_fine, CeedElemRestriction rstr_coarse,
  CeedBasis basis_coarse, const CeedScalar *interp_c_to_f, CeedOperator *op_coarse,
  CeedOperator *op_prolong, CeedOperator *op_restrict);
CEED_EXTERN int CeedOperatorMultigridLevelCreateH1(CeedOperator op_fine,
    CeedVector p_mult_fine, CeedElemRestriction rstr_coarse, CeedBasis basis_coarse,
    const CeedScalar *interp_c_to_f, CeedOperator *op_coarse,
    CeedOperator *op_prolong, CeedOperator *op_restrict);
CEED_EXTERN int CeedOperatorCreateFDMElementInverse(CeedOperator op,
    CeedOperator *fdm_inv, CeedRequest *request);
CEED_EXTERN int CeedOperatorSetNumQuadraturePoints(CeedOperator op, CeedInt num_qpts);
CEED_EXTERN int CeedOperatorSetName(CeedOperator op, const char *name);
CEED_EXTERN int CeedOperatorView(CeedOperator op, FILE *stream);
CEED_EXTERN int CeedOperatorGetCeed(CeedOperator op, Ceed *ceed);
CEED_EXTERN int CeedOperatorGetNumElements(CeedOperator op, CeedInt *num_elem);
CEED_EXTERN int CeedOperatorGetNumQuadraturePoints(CeedOperator op,
    CeedInt *num_qpts);
CEED_EXTERN int CeedOperatorGetFlopsEstimate(CeedOperator op, CeedSize *flops);
CEED_EXTERN int CeedOperatorContextGetFieldLabel(CeedOperator op,
    const char *field_name, CeedContextFieldLabel *field_label);
CEED_EXTERN int CeedOperatorContextSetDouble(CeedOperator op,
    CeedContextFieldLabel field_label, double *values);
CEED_EXTERN int CeedOperatorContextSetInt32(CeedOperator op,
    CeedContextFieldLabel field_label, int *values);
CEED_EXTERN int CeedOperatorApply(CeedOperator op, CeedVector in,
                                  CeedVector out, CeedRequest *request);
CEED_EXTERN int CeedOperatorApplyAdd(CeedOperator op, CeedVector in,
                                     CeedVector out, CeedRequest *request);
CEED_EXTERN int CeedOperatorDestroy(CeedOperator *op);

CEED_EXTERN int CeedOperatorFieldGetName(CeedOperatorField op_field,
    char **field_name);
CEED_EXTERN int CeedOperatorFieldGetElemRestriction(CeedOperatorField op_field,
    CeedElemRestriction *rstr);
CEED_EXTERN int CeedOperatorFieldGetBasis(CeedOperatorField op_field,
    CeedBasis *basis);
CEED_EXTERN int CeedOperatorFieldGetVector(CeedOperatorField op_field,
    CeedVector *vec);

/**
  @brief Return integer power

  @param[in] base   The base to exponentiate
  @param[in] power  The power to raise the base to

  @return base^power

  @ref Utility
**/
static inline CeedInt CeedIntPow(CeedInt base, CeedInt power) {
  CeedInt result = 1;
  while (power) {
    if (power & 1) result *= base;
    power >>= 1;
    base *= base;
  }
  return result;
}

/**
  @brief Return minimum of two integers

  @param[in] a  The first integer to compare
  @param[in] b  The second integer to compare

  @return The minimum of the two integers

  @ref Utility
**/
static inline CeedInt CeedIntMin(CeedInt a, CeedInt b) { return a < b ? a : b; }

/**
  @brief Return maximum of two integers

  @param[in] a  The first integer to compare
  @param[in] b  The second integer to compare

  @return The maximum of the two integers

  @ref Utility
**/
static inline CeedInt CeedIntMax(CeedInt a, CeedInt b) { return a > b ? a : b; }

// Used to ensure initialization before CeedInit()
CEED_EXTERN int CeedRegisterAll(void);
// Used to ensure initialization before CeedQFunctionCreate*()
CEED_EXTERN int CeedQFunctionRegisterAll(void);

#endif<|MERGE_RESOLUTION|>--- conflicted
+++ resolved
@@ -68,37 +68,8 @@
 #include <stdbool.h>
 #include <stdio.h>
 
-<<<<<<< HEAD
-/// Integer type, used for indexing
-/// @ingroup Ceed
-typedef int32_t CeedInt;
-
-/// Integer type, used array sizes
-/// @ingroup Ceed
-typedef ptrdiff_t CeedSize;
-
-/// Scalar (floating point) types
-/// @ingroup Ceed
-typedef enum {
-  /// Single precision
-  CEED_SCALAR_FP32,
-  /// Double precision
-  CEED_SCALAR_FP64,
-  /// Total number of allowed scalar precision types
-  CEED_NUM_PRECISIONS,
-} CeedScalarType;
-/// Struct for holding data in multiple precisions for mixed-precision-enabled
-/// backends
-typedef struct {
-  void *values[CEED_NUM_PRECISIONS]; // Size equals CEED_NUM_PRECISIONS
-} CeedScalarArray;
-/// Base scalar type for the library to use: change which header is 
-/// included to change the precision.
-#include "ceed-f64.h"
-=======
 /// Typedefs and macros used in public interfaces and user QFunction source
 #include "types.h"
->>>>>>> 12f40bf0
 
 /// Library context created by CeedInit()
 /// @ingroup CeedUser
